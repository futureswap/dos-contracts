name: "CI"

on:
  pull_request:
    branches: [master]
  push:
    branches: [master, SoM/ci-update]

# Considering that we reached the maximum number of "Apps" on Alchemy, this is a re-used key
# "Sandbox: Ethereum". As for the moment I've taken it, is had no activity
env:
  MAINNET_RPC_URL: "https://eth-mainnet.g.alchemy.com/v2/sgUiV5I9elh_W179HvTyS98e1pOOcQK4"

jobs:
  ci:
    runs-on: "ubuntu-latest"
    steps:
      - name: "Check out the repo"
        uses: "actions/checkout@v3"

      - name: "Install Node.js"
        uses: "actions/setup-node@v3"
        with:
          node-version: "lts/*"

      - name: "Install the dependencies"
        run: "yarn"

<<<<<<< HEAD
      # - name: "Check prettier"
      #   run: "yarn run prettier:check"
=======
      - name: "Format code"
        run: "yarn format"
>>>>>>> 4edf53f1

      # - name: "Check for presence of .only in tests"
      #   run: yarn check_dot_only

      # - name: "Compile the contracts and generate the TypeChain bindings"
      #   run: "yarn typechain"

      # - name: "Check types"
      #   run: "yarn tsc --noEmit"

      # - name: "Lint code"
      #   run: "yarn lint"

      #     For some reason, compiled for coverage contracts producing an error:
      #      Error: Transaction reverted: trying to deploy a contract whose code is too large
      #     So disabling coverage until a fix would be found
      #      - name: "Test the contracts and generate the coverage report"
      #        run: "yarn coverage"

      # - name: "test with Hardhat"
      #   run: "yarn test"

      - name: "Install Foundry"
        uses: "foundry-rs/foundry-toolchain@v1"

      - name: PairHashCode
        run: "forge script script/PairHashCode.s.sol:PairHashCodeScript"

      - name: Commit and push changes
        uses: stefanzweifel/git-auto-commit-action@v4.16.0
        with:
<<<<<<< HEAD
          commit_message: "Update file"
          push: true
=======
          commit_message: "Update pairHashCode"
>>>>>>> 4edf53f1

      - name: "test with Forge"
        run: "yarn test:forge"<|MERGE_RESOLUTION|>--- conflicted
+++ resolved
@@ -26,25 +26,20 @@
       - name: "Install the dependencies"
         run: "yarn"
 
-<<<<<<< HEAD
-      # - name: "Check prettier"
-      #   run: "yarn run prettier:check"
-=======
-      - name: "Format code"
-        run: "yarn format"
->>>>>>> 4edf53f1
+      - name: "Check prettier"
+        run: "yarn run prettier:check"
 
-      # - name: "Check for presence of .only in tests"
-      #   run: yarn check_dot_only
+      - name: "Check for presence of .only in tests"
+        run: yarn check_dot_only
 
-      # - name: "Compile the contracts and generate the TypeChain bindings"
-      #   run: "yarn typechain"
+      - name: "Compile the contracts and generate the TypeChain bindings"
+        run: "yarn typechain"
 
-      # - name: "Check types"
-      #   run: "yarn tsc --noEmit"
+      - name: "Check types"
+        run: "yarn tsc --noEmit"
 
-      # - name: "Lint code"
-      #   run: "yarn lint"
+      - name: "Lint code"
+        run: "yarn lint"
 
       #     For some reason, compiled for coverage contracts producing an error:
       #      Error: Transaction reverted: trying to deploy a contract whose code is too large
@@ -52,8 +47,8 @@
       #      - name: "Test the contracts and generate the coverage report"
       #        run: "yarn coverage"
 
-      # - name: "test with Hardhat"
-      #   run: "yarn test"
+      - name: "test with Hardhat"
+        run: "yarn test"
 
       - name: "Install Foundry"
         uses: "foundry-rs/foundry-toolchain@v1"
@@ -64,12 +59,7 @@
       - name: Commit and push changes
         uses: stefanzweifel/git-auto-commit-action@v4.16.0
         with:
-<<<<<<< HEAD
-          commit_message: "Update file"
-          push: true
-=======
           commit_message: "Update pairHashCode"
->>>>>>> 4edf53f1
 
       - name: "test with Forge"
         run: "yarn test:forge"