--- conflicted
+++ resolved
@@ -1,29 +1,18 @@
-<<<<<<< HEAD
-import type {IDOS, PortfolioLogic, TestERC20, WETH9} from "../../typechain-types";
-=======
-import type {SignerWithAddress} from "@nomiclabs/hardhat-ethers/signers";
-import type {DOS, DSafeLogic, TestERC20, WETH9} from "../../typechain-types";
->>>>>>> a8812731
-import type {Signer, Contract} from "ethers";
+import type {IDOS, DSafeLogic, TestERC20, WETH9} from "../../typechain-types";
+import type {Contract} from "ethers";
 
 import {ethers} from "hardhat";
 import {loadFixture} from "@nomicfoundation/hardhat-network-helpers";
 import {expect} from "chai";
 
 import {
-<<<<<<< HEAD
-  PortfolioLogic__factory,
-=======
-  DOS__factory,
   DSafeLogic__factory,
->>>>>>> a8812731
   TestERC20__factory,
   WETH9__factory,
   UniV3Oracle__factory,
 } from "../../typechain-types";
 import {toWei} from "../../lib/numbers";
-import {getEventsTx} from "../../lib/events";
-import {makeCall} from "../../lib/calls";
+import {createDSafe, makeCall} from "../../lib/calls";
 import {
   Chainlink,
   deployDos,
@@ -67,19 +56,13 @@
     );
     const ethChainlink = await Chainlink.deploy(owner, ETH_PRICE, 8, USDC_DECIMALS, WETH_DECIMALS);
 
-<<<<<<< HEAD
     const {dos, versionManager} = await deployDos(
       owner.address,
       anyswapCreate2Deployer,
       "0x02",
       owner,
     );
-    const proxyLogic = await new PortfolioLogic__factory(owner).deploy(dos.address);
-=======
-    const versionManager = await new VersionManager__factory(owner).deploy(owner.address);
-    const dos = await new DOS__factory(owner).deploy(owner.address, versionManager.address);
     const proxyLogic = await new DSafeLogic__factory(owner).deploy(dos.address);
->>>>>>> a8812731
     await versionManager.addVersion("1.0.0", 2, proxyLogic.address);
     await versionManager.markRecommendedVersion("1.0.0");
 
@@ -292,28 +275,9 @@
   });
 });
 
-<<<<<<< HEAD
-async function createPortfolio(dos: IDOS, signer: Signer) {
-  const events = await getEventsTx<{PortfolioCreated: {portfolio: string}}>(
-    dos.connect(signer).createPortfolio(),
-=======
-async function createDSafe(dos: DOS, signer: Signer) {
-  const events = await getEventsTx<{DSafeCreated: {dSafe: string}}>(
-    dos.connect(signer).createDSafe(),
->>>>>>> a8812731
-    dos,
-  );
-  return DSafeLogic__factory.connect(events.DSafeCreated.dSafe, signer);
-}
-
 const leverageLP = async (
-<<<<<<< HEAD
-  portfolio: PortfolioLogic,
+  dSafe: DSafeLogic,
   dos: IDOS,
-=======
-  dSafe: DSafeLogic,
-  dos: DOS,
->>>>>>> a8812731
   usdc: TestERC20,
   weth: WETH9,
   uniswapNFTManager: Contract,
@@ -332,13 +296,8 @@
 };
 
 const leveragePos = async (
-<<<<<<< HEAD
-  portfolio: PortfolioLogic,
+  dSafe: DSafeLogic,
   dos: IDOS,
-=======
-  dSafe: DSafeLogic,
-  dos: DOS,
->>>>>>> a8812731
   usdc: TestERC20,
   weth: WETH9,
   swapRouter: Contract,
