--- conflicted
+++ resolved
@@ -5,12 +5,10 @@
 import {
   DOS,
   DOS__factory,
-  MockAssetOracle__factory,
   PortfolioLogic__factory,
   TestERC20__factory,
   WETH9__factory,
   TestNFT__factory,
-  TestNFT2__factory,
   MockNFTOracle__factory,
   PortfolioLogic,
   TestNFT,
@@ -20,18 +18,11 @@
 } from "../../typechain-types";
 import { toWei, toWeiUsdc } from "../../lib/Numbers";
 import { getEventParams } from "../../lib/Events";
-<<<<<<< HEAD
-import { BigNumber, Contract, Signer } from "ethers";
+import { BigNumber, Signer } from "ethers";
 import { Chainlink, makeCallWithValue } from "../../lib/Calls";
 
-const usdcDecimals = 6;
 const usdcPrice = 1;
-const ethDecimals = 18;
 const ethPrice = 2000;
-=======
-import { BigNumber, Signer } from "ethers";
-import { makeCallWithValue } from "../../lib/Calls";
->>>>>>> bb131d3d
 
 const USDC_DECIMALS = 6;
 const WETH_DECIMALS = 18;
@@ -49,35 +40,35 @@
     const usdc = await new TestERC20__factory(owner).deploy(
       "USD Coin",
       "USDC",
-<<<<<<< HEAD
-      6
-=======
       USDC_DECIMALS // 6
->>>>>>> bb131d3d
     );
 
     const weth = await new WETH9__factory(owner).deploy();
-    const nft = await new TestNFT__factory(owner).deploy();
-    const unregisteredNft = await new TestNFT2__factory(owner).deploy();
-
-<<<<<<< HEAD
-    const usdcChainlink = await Chainlink.deploy(owner, 1, 8, usdcDecimals, usdcDecimals);
-    const ethChainlink = await Chainlink.deploy(owner, 2000, 8, usdcDecimals, ethDecimals);
-=======
-    const usdcOracle = await new MockAssetOracle__factory(owner).deploy(
-      USDC_DECIMALS // 6
-    );
-    const wethOracle = await new MockAssetOracle__factory(owner).deploy(
-      WETH_DECIMALS // 18
-    );
-
-    await wethOracle.setPrice(toWei(1)); // 1, because 1 WETH == 1 ETH
-    const setEthPriceInUsdc = async (price: number) =>
-      await usdcOracle.setPrice(toWei(1 / price));
-    const usdcToWei = async (usdcAmount: number) =>
-      (toWei(usdcAmount) * (await usdcOracle.price()).toBigInt()) / 10n ** 18n;
-    await setEthPriceInUsdc(2_000);
->>>>>>> bb131d3d
+    const nft = await new TestNFT__factory(owner).deploy(
+      "Test NFT1",
+      "NF1",
+      100
+    );
+    const unregisteredNft = await new TestNFT__factory(owner).deploy(
+      "Test NFT2",
+      "NF2",
+      200
+    );
+
+    const usdcChainlink = await Chainlink.deploy(
+      owner,
+      1,
+      8,
+      USDC_DECIMALS,
+      USDC_DECIMALS
+    );
+    const ethChainlink = await Chainlink.deploy(
+      owner,
+      2000,
+      8,
+      USDC_DECIMALS,
+      WETH_DECIMALS
+    );
 
     const nftOracle = await new MockNFTOracle__factory(owner).deploy();
 
@@ -93,48 +84,30 @@
       fractionalReserveLeverage: 9,
     });
 
-<<<<<<< HEAD
     // No interest which would include time sensitive calculations
     await dos.addERC20Asset(
       usdc.address,
       "USD Coin",
       "USDC",
-      usdcDecimals,
+      USDC_DECIMALS,
       usdcChainlink.assetOracle.address,
       toWei(0.9),
       toWei(0.9),
       0
     );
-=======
->>>>>>> bb131d3d
+    const usdcAssetIdx = 0; // index of the element created above in DOS.assetsInfo array
+
     await dos.addERC20Asset(
       weth.address,
       "Wrapped ETH",
       "WETH",
-<<<<<<< HEAD
-      ethDecimals,
+      WETH_DECIMALS,
       ethChainlink.assetOracle.address,
-=======
-      WETH_DECIMALS, // 18
-      wethOracle.address,
->>>>>>> bb131d3d
       toWei(0.9),
       toWei(0.9),
       0 // No interest which would include time sensitive calculations
     );
-    const wethAssetIdx = 0; // index of the element created above in DOS.assetsInfo array
-
-    await dos.addERC20Asset(
-      usdc.address,
-      "USD Coin",
-      "USDC",
-      USDC_DECIMALS, // 6
-      usdcOracle.address,
-      toWei(0.9),
-      toWei(0.9),
-      0 // No interest which would include time sensitive calculations
-    );
-    const usdcAssetIdx = 1; // index of the element created above in DOS.assetsInfo array
+    const wethAssetIdx = 1; // index of the element created above in DOS.assetsInfo array
 
     await dos.addNftInfo(nft.address, nftOracle.address, toWei(0.5));
 
@@ -144,23 +117,15 @@
       user2,
       user3, // default provided by hardhat users (signers)
       usdc,
-<<<<<<< HEAD
       weth,
       usdcChainlink,
       ethChainlink,
-=======
-      usdcOracle,
-      usdcAssetIdx, // usdc asset
-      weth,
-      wethOracle,
-      wethAssetIdx, // weth asset
->>>>>>> bb131d3d
       nft,
       nftOracle, // some registered nft
       unregisteredNft, // some unregistered nft
       dos,
-      setEthPriceInUsdc,
-      usdcToWei,
+      usdcAssetIdx,
+      wethAssetIdx,
     };
   }
 
@@ -285,7 +250,7 @@
         dos,
         usdc, usdcAssetIdx,
         weth, wethAssetIdx,
-        usdcToWei, setEthPriceInUsdc
+        ethChainlink,
       } = await loadFixture(deployDOSFixture);
       const liquidatable = await CreatePortfolio(dos, user);
       await depositAsset(
@@ -302,7 +267,7 @@
       // Put WETH in system so we can borrow weth
       const someOther = await CreatePortfolio(dos, user);
       await depositAsset(dos, someOther, weth, wethAssetIdx, toWei(2));
-      await setEthPriceInUsdc(2_000);
+      await ethChainlink.setPrice(2_000);
 
       // generate a debt on liquidatable
       await liquidatable.executeBatch([
@@ -313,7 +278,7 @@
         ]),
       ]);
       // make liquidatable debt overcome collateral. Now it can be liquidated
-      await setEthPriceInUsdc(9_000);
+      await ethChainlink.setPrice(9_000);
       await liquidator.executeBatch([
         makeCallWithValue(dos, "liquidate", [liquidatable.address]),
       ]);
@@ -321,26 +286,21 @@
       const liquidatableBalances = await getBalances(dos, liquidatable);
       const liquidatorBalances = await getBalances(dos, liquidator);
       // 10_000 - balance in USDC; 9_000 - debt of 1 ETH; 0.8 - liqFraction
-      const liquidationOddMoney = await usdcToWei((10_000 - 9_000) * 0.8); // 800 USDC in ETH
-      expect(liquidatableBalances.usdc).to.equal(0);
-      expect(liquidatableBalances.weth).to.be.approximately(
+      const liquidationOddMoney = toWei((10_000 - 9_000) * 0.8, USDC_DECIMALS); // 800 USDC in ETH
+      expect(liquidatableBalances.weth).to.equal(0);
+      expect(liquidatableBalances.usdc).to.be.approximately(
         liquidationOddMoney,
         1000
       );
-      expect(liquidatorBalances.usdc).to.equal(toWeiUsdc(20_000)); // own 10k + 10k of liquidatable
-      expect(liquidatorBalances.weth).to.be.approximately(
-        toWei(-1) - liquidationOddMoney,
+      expect(liquidatorBalances.weth).to.equal(-oneEth); // own 10k + 10k of liquidatable
+      expect(liquidatorBalances.usdc).to.be.approximately(
+        tenThousandUsdc + tenThousandUsdc - liquidationOddMoney,
         1000
       );
     });
 
-<<<<<<< HEAD
-    it("Non-solvent position can be liquidated", async () => {
-      const { owner, user, user2, dos, usdc, weth, ethChainlink } =
-=======
     it("Solvent position can not be liquidated", async () => {
       const { user, user2, dos, usdc, weth, usdcAssetIdx, wethAssetIdx } =
->>>>>>> bb131d3d
         await loadFixture(deployDOSFixture);
       const nonLiquidatable = await CreatePortfolio(dos, user);
       const liquidator = await CreatePortfolio(dos, user2);
@@ -372,15 +332,10 @@
     });
   });
 
-<<<<<<< HEAD
-      // Increase price of eth such that first portfolio is illiquid
-      await ethChainlink.setPrice(9000);
-=======
   describe("#computePosition", () => {
     it("when portfolio doesn't exist should return 0", async () => {
       const { dos } = await loadFixture(deployDOSFixture);
       const nonPortfolioAddress = "0xb4A50D202ca799AA07d4E9FE11C2919e5dFe4220";
->>>>>>> bb131d3d
 
       const computeTx = dos.computePosition(nonPortfolioAddress);
 
@@ -401,28 +356,35 @@
     });
 
     it("when portfolio has an asset should return the asset value", async () => {
-      const { dos, user, usdc, usdcAssetIdx, usdcToWei } = await loadFixture(
-        deployDOSFixture
-      );
-      const portfolio = await CreatePortfolio(dos, user);
-      await depositAsset(dos, portfolio, usdc, usdcAssetIdx, toWeiUsdc(10_000));
+      const { dos, user, usdc, usdcAssetIdx } = await loadFixture(
+        deployDOSFixture
+      );
+      const portfolio = await CreatePortfolio(dos, user);
+      await depositAsset(
+        dos,
+        portfolio,
+        usdc,
+        usdcAssetIdx,
+        toWei(10_000, USDC_DECIMALS)
+      );
 
       const position = await dos.computePosition(portfolio.address);
 
       const [total, collateral, debt] = position;
-      expect(total).to.be.approximately(await usdcToWei(10_000), 1000);
+      expect(total).to.be.approximately(
+        await toWei(10_000, USDC_DECIMALS),
+        1000
+      );
       // collateral factor is defined in setupDos, and it's 0.9
-      expect(collateral).to.be.approximately(await usdcToWei(9000), 1000);
+      expect(collateral).to.be.approximately(
+        await toWei(9000, USDC_DECIMALS),
+        1000
+      );
       expect(debt).to.equal(0);
     });
 
-<<<<<<< HEAD
-    it("Solvent position can be liquidated", async () => {
-      const { owner, user, user2, dos, usdc, weth } =
-=======
     it("when portfolio has multiple assets should return total assets value", async () => {
-      const { dos, user, usdc, weth, usdcAssetIdx, wethAssetIdx, usdcToWei } =
->>>>>>> bb131d3d
+      const { dos, user, usdc, weth, usdcAssetIdx, wethAssetIdx } =
         await loadFixture(deployDOSFixture);
       const portfolio = await CreatePortfolio(dos, user);
 
@@ -433,9 +395,12 @@
 
       const position = await dos.computePosition(portfolio.address);
       const [total, collateral, debt] = position;
-      expect(total).to.equal(await usdcToWei(12_000));
+      expect(total).to.equal(await toWei(12_000, USDC_DECIMALS));
       // collateral factor is defined in setupDos, and it's 0.9. 12 * 0.9 = 10.8
-      expect(collateral).to.be.approximately(await usdcToWei(10_800), 1000);
+      expect(collateral).to.be.approximately(
+        await toWei(10_800, USDC_DECIMALS),
+        1000
+      );
       expect(debt).to.equal(0);
     });
 
@@ -485,19 +450,22 @@
       const portfolio = await CreatePortfolio(dos, user);
 
       await Promise.all([
-        depositNft(dos, portfolio, nft, nftOracle, toWei(1)),
-        depositNft(dos, portfolio, nft, nftOracle, toWei(2)),
-        depositNft(dos, portfolio, nft, nftOracle, toWei(3)),
+        depositNft(dos, portfolio, nft, nftOracle, toWei(100, USDC_DECIMALS)),
+        depositNft(dos, portfolio, nft, nftOracle, toWei(200, USDC_DECIMALS)),
+        depositNft(dos, portfolio, nft, nftOracle, toWei(300, USDC_DECIMALS)),
         depositAsset(dos, portfolio, usdc, usdcAssetIdx, toWeiUsdc(10_000)),
         depositAsset(dos, portfolio, weth, wethAssetIdx, toWei(1)),
       ]);
 
       const position = await dos.computePosition(portfolio.address);
       const [total, collateral, debt] = position;
-      expect(total).to.equal(toWei(12));
+      expect(total).to.equal(toWei(12_600, USDC_DECIMALS));
       // collateral factor is defined in setupDos,
       // and it's 0.5 for nft and 0.9 for assets.
-      expect(collateral).to.be.approximately(toWei(8.4), 1000);
+      expect(collateral).to.be.approximately(
+        toWei(12_000 * 0.9 + 600 * 0.5, USDC_DECIMALS),
+        1000
+      );
       expect(debt).to.equal(0);
     });
 
@@ -828,7 +796,7 @@
   dos: DOS,
   portfolio: PortfolioLogic
 ): Promise<{ usdc: BigNumber; weth: BigNumber }> {
-  const [weth, usdc] = await Promise.all([
+  const [usdc, weth] = await Promise.all([
     dos.viewBalance(portfolio.address, 0),
     dos.viewBalance(portfolio.address, 1),
   ]);
