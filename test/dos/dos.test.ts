import type { SignerWithAddress } from "@nomiclabs/hardhat-ethers/signers";
import { ethers } from "hardhat";
import { loadFixture } from "@nomicfoundation/hardhat-network-helpers";
import { expect } from "chai";
import {
  DOS,
  DOS__factory,
  PortfolioLogic__factory,
  TestERC20__factory,
  WETH9__factory,
  TestNFT__factory,
  MockNFTOracle__factory,
  PortfolioLogic,
  TestNFT,
  MockNFTOracle,
  TestERC20,
  WETH9,
} from "../../typechain-types";
import { toWei, toWeiUsdc } from "../../lib/Numbers";
import { getEventParams } from "../../lib/Events";
<<<<<<< HEAD
import { BigNumber, Signer } from "ethers";
import { Chainlink, makeCallWithValue } from "../../lib/Calls";

const usdcPrice = 1;
const ethPrice = 2000;
=======
import { BigNumber, BigNumberish, ContractTransaction, Signer } from "ethers";
import { makeCall } from "../../lib/Calls";
>>>>>>> ffe9b026

const USDC_DECIMALS = 6;
const WETH_DECIMALS = 18;

const tenThousandUsdc = toWeiUsdc(10_000);
const oneEth = toWei(1);

describe("DOS", function () {
  // We define a fixture to reuse the same setup in every test.
  // We use loadFixture to run this setup once, snapshot that state,
  // and reset Hardhat Network to that snapshot in every test.
  async function deployDOSFixture() {
    const [owner, user, user2, user3] = await getFixedGasSigners(10_000_000);

    const usdc = await new TestERC20__factory(owner).deploy(
      "USD Coin",
      "USDC",
      USDC_DECIMALS, // 6
    );

    const weth = await new WETH9__factory(owner).deploy();
<<<<<<< HEAD
    const nft = await new TestNFT__factory(owner).deploy(
      "Test NFT1",
      "NF1",
      100
    );
    const unregisteredNft = await new TestNFT__factory(owner).deploy(
      "Test NFT2",
      "NF2",
      200
    );

    const usdcChainlink = await Chainlink.deploy(
      owner,
      1,
      8,
      USDC_DECIMALS,
      USDC_DECIMALS
    );
    const ethChainlink = await Chainlink.deploy(
      owner,
      2000,
      8,
      USDC_DECIMALS,
      WETH_DECIMALS
    );
=======
    const nft = await new TestNFT__factory(owner).deploy();
    const unregisteredNft = await new TestNFT2__factory(owner).deploy();

    const usdcOracle = await new MockAssetOracle__factory(owner).deploy(
      USDC_DECIMALS, // 6
    );
    const wethOracle = await new MockAssetOracle__factory(owner).deploy(
      WETH_DECIMALS, // 18
    );

    await wethOracle.setPrice(toWei(1)); // 1, because 1 WETH == 1 ETH
    const setEthPriceInUsdc = async (price: number) => await usdcOracle.setPrice(toWei(1 / price));
    const usdcToWei = async (usdcAmount: number) =>
      (toWei(usdcAmount) * (await usdcOracle.price()).toBigInt()) / 10n ** 18n;
    await setEthPriceInUsdc(2_000);
>>>>>>> ffe9b026

    const nftOracle = await new MockNFTOracle__factory(owner).deploy();

    await nftOracle.setPrice(1, toWei(100));

    const dos = await new DOS__factory(owner).deploy(owner.address);

    // const DosDeployData = await ethers.getContractFactory("DOS");
    // const dos = await DosDeployData.deploy(unlockTime, { value: lockedAmount });

    await dos.setConfig({
      liqFraction: toWei(0.8),
      fractionalReserveLeverage: 9,
    });

    // No interest which would include time sensitive calculations
    await dos.addERC20Asset(
      usdc.address,
      "USD Coin",
      "USDC",
      USDC_DECIMALS,
      usdcChainlink.assetOracle.address,
      toWei(0.9),
      toWei(0.9),
<<<<<<< HEAD
      0
=======
      0, // No interest which would include time sensitive calculations
>>>>>>> ffe9b026
    );
    const usdcAssetIdx = 0; // index of the element created above in DOS.assetsInfo array

    await dos.addERC20Asset(
      weth.address,
      "Wrapped ETH",
      "WETH",
      WETH_DECIMALS,
      ethChainlink.assetOracle.address,
      toWei(0.9),
      toWei(0.9),
      0, // No interest which would include time sensitive calculations
    );
    const wethAssetIdx = 1; // index of the element created above in DOS.assetsInfo array

    await dos.addNftInfo(nft.address, nftOracle.address, toWei(0.5));

    return {
      owner,
      user,
      user2,
      user3, // default provided by hardhat users (signers)
      usdc,
      weth,
      usdcChainlink,
      ethChainlink,
      nft,
      nftOracle, // some registered nft
      unregisteredNft, // some unregistered nft
      dos,
      usdcAssetIdx,
      wethAssetIdx,
    };
  }

  describe("Dos tests", () => {
    it("User can create portfolio", async () => {
      const { user, dos } = await loadFixture(deployDOSFixture);

      const portfolio = await CreatePortfolio(dos, user);
      expect(await portfolio.owner()).to.equal(user.address);
    });

    it("User can deposit money", async () => {
      const { user, dos, usdc, usdcAssetIdx } = await loadFixture(deployDOSFixture);
      const portfolio = await CreatePortfolio(dos, user);

      await depositAsset(dos, portfolio, usdc, usdcAssetIdx, tenThousandUsdc);

      expect((await getBalances(dos, portfolio)).usdc).to.equal(tenThousandUsdc);
      expect(await usdc.balanceOf(dos.address)).to.equal(tenThousandUsdc);
    });

    it("User can transfer money", async () => {
      const { user, user2, dos, usdc, usdcAssetIdx } = await loadFixture(deployDOSFixture);
      const sender = await CreatePortfolio(dos, user);
      const receiver = await CreatePortfolio(dos, user2);
      await depositAsset(dos, sender, usdc, usdcAssetIdx, tenThousandUsdc);

      const tx = transfer(dos, sender, receiver, usdcAssetIdx, tenThousandUsdc);
      await (await tx).wait();

      expect((await getBalances(dos, sender)).usdc).to.equal(0);
      expect((await getBalances(dos, receiver)).usdc).to.equal(tenThousandUsdc);
    });

    it("User can deposit and transfer money in arbitrary order", async () => {
      const { user, user2, dos, usdc, usdcAssetIdx } = await loadFixture(deployDOSFixture);
      const sender = await CreatePortfolio(dos, user);
      const receiver = await CreatePortfolio(dos, user2);
      await usdc.mint(sender.address, tenThousandUsdc);

      await sender.executeBatch([
        makeCall(usdc, "approve", [dos.address, ethers.constants.MaxUint256]),
        makeCall(dos, "transfer", [usdcAssetIdx, receiver.address, tenThousandUsdc]),
        makeCall(dos, "depositAsset", [usdcAssetIdx, tenThousandUsdc]),
      ]);

      expect((await getBalances(dos, sender)).usdc).to.equal(0);
      expect((await getBalances(dos, receiver)).usdc).to.equal(tenThousandUsdc);
    });

    it("User cannot send more then they own", async () => {
      const { user, user2, dos, usdc, usdcAssetIdx } = await loadFixture(deployDOSFixture);
      const sender = await CreatePortfolio(dos, user);
      const receiver = await CreatePortfolio(dos, user2);
      await depositAsset(dos, sender, usdc, usdcAssetIdx, toWeiUsdc(10_000));

      const tx = transfer(dos, sender, receiver, usdcAssetIdx, toWeiUsdc(20_000));

      await expect(tx).to.be.revertedWith("Result of operation is not sufficient liquid");
    });

    it("User can send more asset then they have", async () => {
      const { user, user2, dos, usdc, weth, wethAssetIdx, usdcAssetIdx } = await loadFixture(
        deployDOSFixture,
      );
      const sender = await CreatePortfolio(dos, user);
      await depositAsset(dos, sender, usdc, usdcAssetIdx, tenThousandUsdc);
      const receiver = await CreatePortfolio(dos, user2);
      // Put weth in system so we can borrow weth
      const someOther = await CreatePortfolio(dos, user);
      await depositAsset(dos, someOther, weth, wethAssetIdx, toWei(2));

      const tx = await transfer(dos, sender, receiver, wethAssetIdx, oneEth);
      await tx.wait();

      const senderBalances = await getBalances(dos, sender);
      const receiverBalances = await getBalances(dos, receiver);
      expect(senderBalances.usdc).to.equal(tenThousandUsdc);
      expect(senderBalances.weth).to.equal(-oneEth);
      expect(receiverBalances.usdc).to.equal(0);
      expect(receiverBalances.weth).to.equal(oneEth);
    });

    it("Non-solvent position can be liquidated", async () => {
      // prettier-ignore
      const {
        user, user2,
        dos,
        usdc, usdcAssetIdx,
        weth, wethAssetIdx,
        ethChainlink,
      } = await loadFixture(deployDOSFixture);
      const liquidatable = await CreatePortfolio(dos, user);
      await depositAsset(dos, liquidatable, usdc, usdcAssetIdx, tenThousandUsdc);
      const liquidator = await CreatePortfolio(dos, user2);
      // ensure that liquidator would have enough collateral to compensate
      // negative balance of collateral/debt obtained from liquidatable
      await depositAsset(dos, liquidator, usdc, usdcAssetIdx, tenThousandUsdc);
      // Put WETH in system so we can borrow weth
      const someOther = await CreatePortfolio(dos, user);
      await depositAsset(dos, someOther, weth, wethAssetIdx, toWei(2));
      await ethChainlink.setPrice(2_000);

      // generate a debt on liquidatable
      const tx = transfer(dos, liquidatable, someOther, wethAssetIdx, oneEth);
      await (await tx).wait();
      // make liquidatable debt overcome collateral. Now it can be liquidated
<<<<<<< HEAD
      await ethChainlink.setPrice(9_000);
      await liquidator.executeBatch([
        makeCallWithValue(dos, "liquidate", [liquidatable.address]),
      ]);
=======
      await setEthPriceInUsdc(9_000);
      await liquidator.executeBatch([makeCall(dos, "liquidate", [liquidatable.address])]);
>>>>>>> ffe9b026

      const liquidatableBalances = await getBalances(dos, liquidatable);
      const liquidatorBalances = await getBalances(dos, liquidator);
      // 10_000 - balance in USDC; 9_000 - debt of 1 ETH; 0.8 - liqFraction
<<<<<<< HEAD
      const liquidationOddMoney = toWei((10_000 - 9_000) * 0.8, USDC_DECIMALS); // 800 USDC in ETH
      expect(liquidatableBalances.weth).to.equal(0);
      expect(liquidatableBalances.usdc).to.be.approximately(
        liquidationOddMoney,
        1000
      );
      expect(liquidatorBalances.weth).to.equal(-oneEth); // own 10k + 10k of liquidatable
      expect(liquidatorBalances.usdc).to.be.approximately(
        tenThousandUsdc + tenThousandUsdc - liquidationOddMoney,
        1000
      );
=======
      const liquidationOddMoney = await usdcToWei((10_000 - 9_000) * 0.8); // 800 USDC in ETH
      expect(liquidatableBalances.usdc).to.equal(0);
      expect(liquidatableBalances.weth).to.be.approximately(liquidationOddMoney, 1000);
      expect(liquidatorBalances.usdc).to.equal(toWeiUsdc(20_000)); // own 10k + 10k of liquidatable
      expect(liquidatorBalances.weth).to.be.approximately(toWei(-1) - liquidationOddMoney, 1000);
>>>>>>> ffe9b026
    });

    it("Solvent position can not be liquidated", async () => {
      // prettier-ignore
      const {
        dos,
        user, user2,
        usdc, usdcAssetIdx,
        weth, wethAssetIdx
      } = await loadFixture(
        deployDOSFixture,
      );
      const nonLiquidatable = await CreatePortfolio(dos, user);
      const liquidator = await CreatePortfolio(dos, user2);
      // Put WETH in system so we can borrow weth
      const other = await CreatePortfolio(dos, user);
      await depositAsset(dos, other, weth, wethAssetIdx, toWei(0.25));
      await depositAsset(dos, nonLiquidatable, usdc, usdcAssetIdx, tenThousandUsdc);
      const tx = transfer(dos, nonLiquidatable, other, wethAssetIdx, oneEth);
      await (await tx).wait();

      const liquidationTx = liquidator.executeBatch([
        makeCall(dos, "liquidate", [nonLiquidatable.address]),
      ]);

      await expect(liquidationTx).to.be.revertedWith("Portfolio is not liquidatable");
    });
  });

  describe("#computePosition", () => {
    it("when portfolio doesn't exist should return 0", async () => {
      const { dos } = await loadFixture(deployDOSFixture);
      const nonPortfolioAddress = "0xb4A50D202ca799AA07d4E9FE11C2919e5dFe4220";

      const computeTx = dos.computePosition(nonPortfolioAddress);

      expect(computeTx).to.be.revertedWith("Recipient portfolio doesn't exist");
    });

    it("when portfolio is empty should return 0", async () => {
      const { dos, user } = await loadFixture(deployDOSFixture);
      const portfolio = await CreatePortfolio(dos, user);

      const [totalValue, collateral, debt] = await dos.computePosition(portfolio.address);

      expect(totalValue).to.equal(0);
      expect(collateral).to.equal(0);
      expect(debt).to.equal(0);
    });

    it("when portfolio has an asset should return the asset value", async () => {
<<<<<<< HEAD
      const { dos, user, usdc, usdcAssetIdx } = await loadFixture(
        deployDOSFixture
      );
=======
      const { dos, user, usdc, usdcAssetIdx, usdcToWei } = await loadFixture(deployDOSFixture);
>>>>>>> ffe9b026
      const portfolio = await CreatePortfolio(dos, user);
      await depositAsset(
        dos,
        portfolio,
        usdc,
        usdcAssetIdx,
        toWei(10_000, USDC_DECIMALS)
      );

      const position = await dos.computePosition(portfolio.address);

      const [total, collateral, debt] = position;
      expect(total).to.be.approximately(
        await toWei(10_000, USDC_DECIMALS),
        1000
      );
      // collateral factor is defined in setupDos, and it's 0.9
      expect(collateral).to.be.approximately(
        await toWei(9000, USDC_DECIMALS),
        1000
      );
      expect(debt).to.equal(0);
    });

    it("when portfolio has multiple assets should return total assets value", async () => {
<<<<<<< HEAD
      const { dos, user, usdc, weth, usdcAssetIdx, wethAssetIdx } =
        await loadFixture(deployDOSFixture);
=======
      // prettier-ignore
      const {
        dos,
        user,
        usdc, usdcAssetIdx,
        weth, wethAssetIdx,
        usdcToWei
      } = await loadFixture(
        deployDOSFixture,
      );
>>>>>>> ffe9b026
      const portfolio = await CreatePortfolio(dos, user);

      await Promise.all([
        depositAsset(dos, portfolio, usdc, usdcAssetIdx, toWeiUsdc(10_000)),
        depositAsset(dos, portfolio, weth, wethAssetIdx, toWei(1)),
      ]);

      const position = await dos.computePosition(portfolio.address);
      const [total, collateral, debt] = position;
      expect(total).to.equal(await toWei(12_000, USDC_DECIMALS));
      // collateral factor is defined in setupDos, and it's 0.9. 12 * 0.9 = 10.8
      expect(collateral).to.be.approximately(
        await toWei(10_800, USDC_DECIMALS),
        1000
      );
      expect(debt).to.equal(0);
    });

    it("when portfolio has an NFT should return the NFT value", async () => {
      const { dos, user, nft, nftOracle } = await loadFixture(deployDOSFixture);
      const portfolio = await CreatePortfolio(dos, user);

      await depositNft(dos, portfolio, nft, nftOracle, toWei(10));

      const position = await dos.computePosition(portfolio.address);
      const [total, collateral, debt] = position;
      expect(total).to.equal(toWei(10));
      // collateral factor is defined in setupDos, and it's 0.5
      expect(collateral).to.equal(toWei(5));
      expect(debt).to.equal(0);
    });

    it("when portfolio has a few NFTs should return the total NFTs value", async () => {
      const { dos, user, nft, nftOracle } = await loadFixture(deployDOSFixture);
      const portfolio = await CreatePortfolio(dos, user);

      await Promise.all([
        depositNft(dos, portfolio, nft, nftOracle, toWei(1)),
        depositNft(dos, portfolio, nft, nftOracle, toWei(2)),
        depositNft(dos, portfolio, nft, nftOracle, toWei(3)),
      ]);

      const position = await dos.computePosition(portfolio.address);
      const [total, collateral, debt] = position;
      expect(total).to.equal(toWei(6)); // 1 + 2 + 3
      // collateral factor is defined in setupDos, and it's 0.5
      expect(collateral).to.be.approximately(toWei(3), 1000);
      expect(debt).to.equal(0);
    });

    it("when portfolio has assets and NFTs should return their total value", async () => {
      // prettier-ignore
      const {
        dos,
        user,
        usdc, usdcAssetIdx,
        weth, wethAssetIdx,
        nft, nftOracle
      } =
        await loadFixture(deployDOSFixture);
      const portfolio = await CreatePortfolio(dos, user);

      await Promise.all([
        depositNft(dos, portfolio, nft, nftOracle, toWei(100, USDC_DECIMALS)),
        depositNft(dos, portfolio, nft, nftOracle, toWei(200, USDC_DECIMALS)),
        depositNft(dos, portfolio, nft, nftOracle, toWei(300, USDC_DECIMALS)),
        depositAsset(dos, portfolio, usdc, usdcAssetIdx, toWeiUsdc(10_000)),
        depositAsset(dos, portfolio, weth, wethAssetIdx, toWei(1)),
      ]);

      const position = await dos.computePosition(portfolio.address);
      const [total, collateral, debt] = position;
      expect(total).to.equal(toWei(12_600, USDC_DECIMALS));
      // collateral factor is defined in setupDos,
      // and it's 0.5 for nft and 0.9 for assets.
      expect(collateral).to.be.approximately(
        toWei(12_000 * 0.9 + 600 * 0.5, USDC_DECIMALS),
        1000
      );
      expect(debt).to.equal(0);
    });

    it("tests with debt");
  });

  describe("#liquidate", () => {
    it("when called directly on DOS should revert", async () => {
      const { user, dos, nft, nftOracle } = await loadFixture(deployDOSFixture);
      const portfolio = await CreatePortfolio(dos, user);
      await depositNft(dos, portfolio, nft, nftOracle);

      const depositNftTx = dos.liquidate(portfolio.address);

      await expect(depositNftTx).to.be.revertedWith("Only portfolio can execute");
    });

    it("when portfolio to liquidate doesn't exist should revert", async () => {
      const { dos, user, nft, nftOracle } = await loadFixture(deployDOSFixture);
      const liquidator = await CreatePortfolio(dos, user);
      await depositNft(dos, liquidator, nft, nftOracle);
      const nonPortfolioAddress = "0xb4A50D202ca799AA07d4E9FE11C2919e5dFe4220";

      const liquidateTx = liquidator.executeBatch([
        makeCall(dos, "liquidate", [nonPortfolioAddress]),
      ]);

      await expect(liquidateTx).to.be.revertedWith("Recipient portfolio doesn't exist");
    });

    it("when portfolio to liquidate is empty should revert", async () => {
      const { dos, user, user2, usdc, usdcAssetIdx } = await loadFixture(deployDOSFixture);
      const emptyPortfolio = await CreatePortfolio(dos, user);
      const liquidator = await CreatePortfolio(dos, user2);
      await depositAsset(dos, liquidator, usdc, usdcAssetIdx, toWeiUsdc(1000));

      const liquidateTx = liquidator.executeBatch([
        makeCall(dos, "liquidate", [emptyPortfolio.address]),
      ]);

      await expect(liquidateTx).to.be.revertedWith("Portfolio is not liquidatable");
    });

    it("when debt is zero should revert", async () => {
      const { dos, user, user2, usdc, usdcAssetIdx } = await loadFixture(deployDOSFixture);
      const nonLiquidatable = await CreatePortfolio(dos, user);
      await depositAsset(dos, nonLiquidatable, usdc, usdcAssetIdx, toWeiUsdc(1000));
      const liquidator = await CreatePortfolio(dos, user2);
      await depositAsset(dos, liquidator, usdc, usdcAssetIdx, toWeiUsdc(1000));

      const liquidateTx = liquidator.executeBatch([
        makeCall(dos, "liquidate", [nonLiquidatable.address]),
      ]);

      await expect(liquidateTx).to.be.revertedWith("Portfolio is not liquidatable");
    });

    it("when collateral is above some debt should revert", async () => {
      // prettier-ignore
      const {
        dos,
        user, user2, user3,
        usdc, usdcAssetIdx,
        weth, wethAssetIdx
      } = await loadFixture(
        deployDOSFixture
      );
      const nonLiquidatable = await CreatePortfolio(dos, user);
      await depositAsset(dos, nonLiquidatable, usdc, usdcAssetIdx, toWeiUsdc(1000));
      const liquidator = await CreatePortfolio(dos, user2);
      await depositAsset(dos, liquidator, usdc, usdcAssetIdx, toWeiUsdc(1000));
      const other = await CreatePortfolio(dos, user3);
      await depositAsset(dos, other, weth, wethAssetIdx, toWei(1));
      const tx = transfer(dos, nonLiquidatable, other, wethAssetIdx, toWei(0.1));
      await (await tx).wait();

      const liquidateTx = liquidator.executeBatch([
        makeCall(dos, "liquidate", [nonLiquidatable.address]),
      ]);

      await expect(liquidateTx).to.be.revertedWith("Portfolio is not liquidatable");
    });

    it("when liquidator doesn't have enough collateral to cover the debt difference should revert", async () => {
      // prettier-ignore
      const {
        dos,
        user, user2, user3,
        usdc, usdcAssetIdx,
        weth, wethAssetIdx,
        setEthPriceInUsdc
      } = await loadFixture(
        deployDOSFixture
      );
      const liquidatable = await CreatePortfolio(dos, user);
      await depositAsset(dos, liquidatable, usdc, usdcAssetIdx, toWeiUsdc(10_000));
      const liquidator = await CreatePortfolio(dos, user2);
      const other = await CreatePortfolio(dos, user3);
      await depositAsset(dos, other, weth, wethAssetIdx, toWei(10));
      const tx = transfer(dos, liquidatable, other, wethAssetIdx, toWei(4));
      await (await tx).wait();

      await setEthPriceInUsdc(2_100); // 2_000 -> 2_100
      const liquidateTx = liquidator.executeBatch([
        makeCall(dos, "liquidate", [liquidatable.address]),
      ]);

      await expect(liquidateTx).to.revertedWith("Result of operation is not sufficient liquid");
    });

    it("when a portfolio trys to liquidate itself should revert", async () => {
      // prettier-ignore
      const {
        dos,
        user, user2,
        usdc, usdcAssetIdx,
        weth, wethAssetIdx,
        setEthPriceInUsdc
      } = await loadFixture(
        deployDOSFixture
      );
      const liquidatable = await CreatePortfolio(dos, user);
      await depositAsset(dos, liquidatable, usdc, usdcAssetIdx, toWeiUsdc(10_000));
      const other = await CreatePortfolio(dos, user2);
      await depositAsset(dos, other, weth, wethAssetIdx, toWei(10));
      const tx = transfer(dos, liquidatable, other, wethAssetIdx, toWei(4));
      await (await tx).wait();

      await setEthPriceInUsdc(2_100); // 2_000 -> 2_100
      const liquidateTx = liquidatable.executeBatch([
        makeCall(dos, "liquidate", [liquidatable.address]),
      ]);

      await expect(liquidateTx).to.revertedWith("Result of operation is not sufficient liquid");
    });

    it("when collateral is smaller then debt should transfer all assets of the portfolio to the caller", async () => {
      // prettier-ignore
      const {
        dos,
        user, user2, user3,
        usdc, usdcAssetIdx,
        weth, wethAssetIdx,
        setEthPriceInUsdc
      } = await loadFixture(
        deployDOSFixture
      );
      const liquidatable = await CreatePortfolio(dos, user);
      await depositAsset(dos, liquidatable, usdc, usdcAssetIdx, toWeiUsdc(10_000));
      const liquidator = await CreatePortfolio(dos, user2);
      await depositAsset(dos, liquidator, usdc, usdcAssetIdx, toWeiUsdc(10_000));
      const other = await CreatePortfolio(dos, user3);
      await depositAsset(dos, other, weth, wethAssetIdx, toWei(10));
      const tx = transfer(dos, liquidatable, other, wethAssetIdx, toWei(4));
      await (await tx).wait();

      await setEthPriceInUsdc(2_100); // 2_000 -> 2_100
      const liquidateTx = await liquidator.executeBatch([
        makeCall(dos, "liquidate", [liquidatable.address]),
      ]);
      await liquidateTx.wait();

      const liquidatableBalance = await getBalances(dos, liquidatable);
      // 10k - positive in USDC. 2_100 - current WETH price in USDC. 4 - debt
      const liquidatableTotal = 10_000 / 2_100 - 4;
      // 0.8 - liqFraction, defined in deployDOSFixture
      const liquidationOddMoney = toWei(liquidatableTotal * 0.8);
      expect(liquidatableBalance.usdc).to.equal(0);
      expect(liquidatableBalance.weth).to.be.approximately(liquidationOddMoney, 2000);
      const liquidatorBalance = await getBalances(dos, liquidator);
      expect(liquidatorBalance.weth).to.be.approximately(
        // -4 transferred debt. 0.8 - liqFactor defined in deployDOSFixture
        toWei(-4 - liquidatableTotal * 0.8),
        2000,
      );
      // 10_000 own and 10_000 taken from the liquidated
      expect(liquidatorBalance.usdc).to.equal(toWeiUsdc(20_000));
    });

    it("when collateral is smaller then debt should transfer all NFTs of the portfolio to the caller", async () => {
      // prettier-ignore
      const {
        dos,
        user, user2, user3,
        nft, nftOracle,
        weth, wethAssetIdx
      } = await loadFixture(
        deployDOSFixture
      );
      const liquidatable = await CreatePortfolio(dos, user);
      const tokenId = await depositNft(dos, liquidatable, nft, nftOracle, toWei(1));
      const liquidator = await CreatePortfolio(dos, user2);
      await depositAsset(dos, liquidator, weth, wethAssetIdx, toWei(1));
      const other = await CreatePortfolio(dos, user3);
      await depositAsset(dos, other, weth, wethAssetIdx, toWei(1));
      const tx = transfer(dos, liquidatable, other, wethAssetIdx, toWei(0.4));
      await (await tx).wait();

      // drop the price of the NFT from 1 Eth to 0.8 Eth. Now portfolio should become liquidatable
      await (await nftOracle.setPrice(tokenId, toWei(0.8))).wait();
      const liquidateTx = await liquidator.executeBatch([
        makeCall(dos, "liquidate", [liquidatable.address]),
      ]);
      await liquidateTx.wait();

      const liquidatableBalance = await getBalances(dos, liquidatable);
      // 0.8 - current price of the owned NFT. 0.4 - debt
      const liquidatableTotal = 0.8 - 0.4;
      // 0.8 - liqFraction, defined in deployDOSFixture
      const liquidationOddMoney = toWei(liquidatableTotal * 0.8);
      expect(liquidatableBalance.weth).to.be.approximately(liquidationOddMoney, 2000);
      expect(liquidatableBalance.nfts).to.eql([]);
      const liquidatorBalance = await getBalances(dos, liquidator);
      expect(liquidatorBalance.weth).to.be.approximately(
        // 1 - initial balance; -0.4 transferred debt; 0.8 - liqFactor defined in deployDOSFixture
        toWei(1 - 0.4 - liquidatableTotal * 0.8),
        2000,
      );
      expect(liquidatorBalance.nfts).to.eql([[nft.address, tokenId]]);
    });

    it("when collateral is smaller then debt should transfer all assets and all NFTs of the portfolio to the caller", async () => {
      // prettier-ignore
      const {
        dos,
        user, user2, user3,
        usdc, usdcAssetIdx,
        weth, wethAssetIdx,
        nft, nftOracle,
        setEthPriceInUsdc,
      } = await loadFixture(
        deployDOSFixture
      );
      const liquidatable = await CreatePortfolio(dos, user);
      const tokenId = await depositNft(dos, liquidatable, nft, nftOracle, toWei(1));
      await depositAsset(dos, liquidatable, usdc, usdcAssetIdx, toWeiUsdc(1_500));
      const liquidator = await CreatePortfolio(dos, user2);
      await depositAsset(dos, liquidator, weth, wethAssetIdx, toWei(1));
      const other = await CreatePortfolio(dos, user3);
      await depositAsset(dos, other, weth, wethAssetIdx, toWei(1));
      const tx = transfer(dos, liquidatable, other, wethAssetIdx, toWei(1));
      await (await tx).wait();

      // With Eth price 2,000 -> 2,500 the collateral (in USDC) would become
      // nft 2,500 * 0.5 + USDC 1,500 * 0.9 = 2,650
      // and the debt would become 2,500 / 0.9 = 2,777
      // So the debt would exceed the collateral and the portfolio becomes liquidatable
      await setEthPriceInUsdc(2_500);
      const liquidateTx = await liquidator.executeBatch([
        makeCall(dos, "liquidate", [liquidatable.address]),
      ]);
      await liquidateTx.wait();

      // 2_500 - NFT; 1_500 - USDC; 2_500 - debt; 2_500 - ETH price, so the result is in ETH
      const liquidatableTotal = (2_500 + 1_500 - 2_500) / 2_500;
      const liquidatableBalance = await getBalances(dos, liquidatable);
      expect(liquidatableBalance.usdc).to.equal(0);
      // 0.8 - liqFraction, defined in deployDOSFixture
      expect(liquidatableBalance.weth).to.be.approximately(toWei(liquidatableTotal * 0.8), 2000);
      expect(liquidatableBalance.nfts).to.eql([]);
      const liquidatorBalance = await getBalances(dos, liquidator);
      expect(liquidatorBalance.usdc).to.equal(toWeiUsdc(1_500));
      // 1 - initial balance; -1 transferred debt; 0.8 - liqFactor defined in deployDOSFixture
      expect(liquidatorBalance.weth).to.be.approximately(
        toWei(1 - 1 - liquidatableTotal * 0.8),
        2000,
      );
      expect(liquidatorBalance.nfts).to.eql([[nft.address, tokenId]]);
    });
  });

  describe("#depositNft", () => {
    it(
      "when user owns the NFT " +
        "should change ownership of the NFT from the user to DOS " +
        "and add NFT to the user DOS portfolio",
      async () => {
        const { user, dos, nft, nftOracle } = await loadFixture(deployDOSFixture);
        const portfolio = await CreatePortfolio(dos, user);
        const tokenId = await depositUserNft(dos, portfolio, nft, nftOracle);

        expect(await nft.ownerOf(tokenId)).to.eql(dos.address);
        const userNfts = await dos.viewNfts(portfolio.address);
        expect(userNfts).to.eql([[nft.address, tokenId]]);
      },
    );

    it(
      "when portfolio owns the NFT " +
        "should change ownership of the NFT from portfolio to DOS " +
        "and add NFT to the user DOS portfolio",
      async () => {
        const { user, dos, nft, nftOracle } = await loadFixture(deployDOSFixture);
        const portfolio = await CreatePortfolio(dos, user);

        const tokenId = await depositNft(dos, portfolio, nft, nftOracle);

        expect(await nft.ownerOf(tokenId)).to.eql(dos.address);
        const userNfts = await dos.viewNfts(portfolio.address);
        expect(userNfts).to.eql([[nft.address, tokenId]]);
      },
    );

    it("when NFT contract is not registered should revert the deposit", async () => {
      const { user, dos, unregisteredNft, nftOracle } = await loadFixture(deployDOSFixture);
      const portfolio = await CreatePortfolio(dos, user);

      const txRevert = depositNft(dos, portfolio, unregisteredNft, nftOracle);

      await expect(txRevert).to.be.revertedWith("Cannot add NFT of unknown NFT contract");
    });

    it("when user is not an owner of NFT should revert the deposit", async () => {
      const { user, user2, dos, nft, nftOracle } = await loadFixture(deployDOSFixture);
      const portfolio = await CreatePortfolio(dos, user);
      const portfolio2 = await CreatePortfolio(dos, user2);
      const tokenId = await depositNft(dos, portfolio, nft, nftOracle);

      const depositNftTx = portfolio2.executeBatch([
        makeCall(dos, "depositNft", [nft.address, tokenId]),
      ]);

      await expect(depositNftTx).to.be.revertedWith(
        "NFT must be owned the the user or user's portfolio",
      );
    });

    it("when called directly on DOS should revert the deposit", async () => {
      const { user, dos, nft } = await loadFixture(deployDOSFixture);
      const mintTx = await nft.mint(user.address);
      const mintEventArgs = await getEventParams(mintTx, nft, "Mint");
      const tokenId = mintEventArgs[0] as BigNumber;
      await (await nft.connect(user).approve(dos.address, tokenId)).wait();

      const depositNftTx = dos.depositNft(nft.address, tokenId);

      await expect(depositNftTx).to.be.revertedWith("Only portfolio can execute");
    });
  });

  describe("#claimNft", () => {
    it("when called not with portfolio should revert", async () => {
      const { user, dos, nft, nftOracle } = await loadFixture(deployDOSFixture);
      const portfolio = await CreatePortfolio(dos, user);
      const tokenId = await depositNft(dos, portfolio, nft, nftOracle);

      const claimNftTx = dos.connect(user).claimNft(nft.address, tokenId);

      await expect(claimNftTx).to.be.revertedWith("Only portfolio can execute");
    });

    it("when user is not the owner of the deposited NFT should revert", async () => {
      const { user, user2, dos, nft, nftOracle } = await loadFixture(deployDOSFixture);
      const ownerPortfolio = await CreatePortfolio(dos, user);
      const tokenId = await depositNft(dos, ownerPortfolio, nft, nftOracle);
      const nonOwnerPortfolio = await CreatePortfolio(dos, user2);

      const claimNftTx = nonOwnerPortfolio.executeBatch([
        makeCall(dos, "claimNft", [nft.address, tokenId]),
      ]);

      await expect(claimNftTx).to.be.revertedWith("NFT must be on the user's deposit");
    });

    it(
      "when user owns the deposited NFT " +
        "should change ownership of the NFT from DOS to user's portfolio " +
        "and remove NFT from the user DOS portfolio",
      async () => {
        const { user, dos, nft, nftOracle } = await loadFixture(deployDOSFixture);
        const portfolio = await CreatePortfolio(dos, user);
        const tokenId = await depositNft(dos, portfolio, nft, nftOracle);

        const claimNftTx = await portfolio.executeBatch([
          makeCall(dos, "claimNft", [nft.address, tokenId]),
        ]);
        await claimNftTx.wait();

        await expect(await nft.ownerOf(tokenId)).to.eql(portfolio.address);
        await expect(await dos.viewNfts(portfolio.address)).to.eql([]);
      },
    );
  });

  describe("#sendNft", () => {
    it("when called not with portfolio should revert", async () => {
      const { user, user2, dos, nft, nftOracle } = await loadFixture(deployDOSFixture);
      const ownerPortfolio = await CreatePortfolio(dos, user);
      const receiverPortfolio = await CreatePortfolio(dos, user2);
      const tokenId = await depositNft(dos, ownerPortfolio, nft, nftOracle);

      const sendNftTx = dos.connect(user).sendNft(nft.address, tokenId, receiverPortfolio.address);

      await expect(sendNftTx).to.be.revertedWith("Only portfolio can execute");
    });

    it("when user is not the owner of the deposited NFT should revert", async () => {
      const { user, user2, user3, dos, nft, nftOracle } = await loadFixture(deployDOSFixture);
      const ownerPortfolio = await CreatePortfolio(dos, user);
      const nonOwnerPortfolio = await CreatePortfolio(dos, user2);
      const receiverPortfolio = await CreatePortfolio(dos, user3);
      const tokenId = await depositNft(dos, ownerPortfolio, nft, nftOracle);

      const tx = transfer(dos, nonOwnerPortfolio, receiverPortfolio, nft, tokenId);

      await expect(tx).to.be.revertedWith("NFT must be on the user's deposit");
    });

    it("when receiver is not a portfolio should revert", async () => {
      const { user, user2, dos, nft, nftOracle } = await loadFixture(deployDOSFixture);
      const ownerPortfolio = await CreatePortfolio(dos, user);
      const tokenId = await depositNft(dos, ownerPortfolio, nft, nftOracle);

      // @ts-ignore - bypass `transfer` type that forbids this invariant in TS
      const tx = transfer(dos, ownerPortfolio, user2, nft, tokenId);

      await expect(tx).to.be.revertedWith("Recipient portfolio doesn't exist");
    });

    it("when user owns the deposited NFT should be able to move the NFT to another portfolio", async () => {
      const { user, user2, dos, nft, nftOracle } = await loadFixture(deployDOSFixture);
      const sender = await CreatePortfolio(dos, user);
      const receiver = await CreatePortfolio(dos, user2);
      const tokenId = await depositNft(dos, sender, nft, nftOracle);

      const tx = await transfer(dos, sender, receiver, nft, tokenId);
      await tx.wait();

      await expect(await dos.viewNfts(sender.address)).to.eql([]);
      const receiverNfts = await dos.viewNfts(receiver.address);
      await expect(receiverNfts).to.eql([[nft.address, tokenId]]);
    });
  });
});

async function CreatePortfolio(dos: DOS, signer: Signer) {
  const { portfolio } = await getEventParams(
    await dos.connect(signer).createPortfolio(),
    dos,
    "PortfolioCreated",
  );
  return PortfolioLogic__factory.connect(portfolio as string, signer);
}

async function depositAsset(
  dos: DOS,
  portfolio: PortfolioLogic,
  asset: TestERC20 | WETH9,
  assetIdx: number,
  amount: number | bigint,
) {
  await asset.mint(portfolio.address, amount);

  const depositTx = await portfolio.executeBatch([
    makeCall(asset, "approve", [dos.address, amount]),
    makeCall(dos, "depositAsset", [assetIdx, amount]),
  ]);
  await depositTx.wait();
}

async function depositNft(
  dos: DOS,
  portfolio: PortfolioLogic,
  nft: TestNFT,
  priceOracle: MockNFTOracle,
  price: bigint = toWei(0.1),
): Promise<BigNumber> {
  const mintTx = await nft.mint(portfolio.address);
  const mintEventArgs = await getEventParams(mintTx, nft, "Mint");
  const tokenId = mintEventArgs[0] as BigNumber;
  await priceOracle.setPrice(tokenId, price);
  const depositNftTx = await portfolio.executeBatch([
    makeCall(nft, "approve", [dos.address, tokenId]),
    makeCall(dos, "depositNft", [nft.address, tokenId]),
  ]);
  await depositNftTx.wait();
  return tokenId;
}

// special case of depositNft function above.
// Used only in one test to show that this scenario is supported.
// In depositNft the NFT is minted to the portfolio and transferred from the
//   portfolio to DOS.
// In depositUserNft, nft is minted to the user and transferred from the user
//   to DOS
async function depositUserNft(
  dos: DOS,
  portfolio: PortfolioLogic,
  nft: TestNFT,
  priceOracle: MockNFTOracle,
  price: bigint = toWei(0.1),
): Promise<BigNumber> {
  const user = portfolio.signer;
  const mintTx = await nft.mint(await user.getAddress());
  const mintEventArgs = await getEventParams(mintTx, nft, "Mint");
  const tokenId = mintEventArgs[0] as BigNumber;
  await priceOracle.setPrice(tokenId, price);
  await (await nft.connect(user).approve(dos.address, tokenId)).wait();
  const depositNftTx = await portfolio.executeBatch([
    makeCall(dos, "depositNft", [nft.address, tokenId]),
  ]);
  await depositNftTx.wait();
  return tokenId;
}

async function getBalances(
  dos: DOS,
<<<<<<< HEAD
  portfolio: PortfolioLogic
): Promise<{ usdc: BigNumber; weth: BigNumber }> {
  const [usdc, weth] = await Promise.all([
=======
  portfolio: PortfolioLogic,
): Promise<{
  nfts: [nftContract: string, tokenId: BigNumber][];
  usdc: BigNumber;
  weth: BigNumber;
}> {
  const [nfts, weth, usdc] = await Promise.all([
    dos.viewNfts(portfolio.address),
>>>>>>> ffe9b026
    dos.viewBalance(portfolio.address, 0),
    dos.viewBalance(portfolio.address, 1),
  ]);
  return { nfts, usdc, weth };
}

async function transfer(
  dos: DOS,
  from: PortfolioLogic,
  to: PortfolioLogic,
  ...value: [assetIdx: number, amount: BigNumberish] | [nft: TestNFT, tokenId: BigNumberish]
): Promise<ContractTransaction> {
  if (typeof value[0] == "number") {
    // transfer asset
    const [assetIdx, amount] = value;
    return from.executeBatch([makeCall(dos, "transfer", [assetIdx, to.address, amount])]);
  } else {
    // transfer NFT
    const [nft, tokenId] = value;
    return from.executeBatch([makeCall(dos, "sendNft", [nft.address, tokenId, to.address])]);
  }
}

// This fixes random tests crash with
// "contract call run out of gas and made the transaction revert" error
// and, as a side effect, speeds tests in 2-3 times!
// https://github.com/NomicFoundation/hardhat/issues/1721
export const getFixedGasSigners = async function (gasLimit: number) {
  const signers: SignerWithAddress[] = await ethers.getSigners();
  for (const signer of signers) {
    const orig = signer.sendTransaction;
    signer.sendTransaction = transaction => {
      transaction.gasLimit = BigNumber.from(gasLimit.toString());
      return orig.apply(signer, [transaction]);
    };
  }
  return signers;
};<|MERGE_RESOLUTION|>--- conflicted
+++ resolved
@@ -18,16 +18,11 @@
 } from "../../typechain-types";
 import { toWei, toWeiUsdc } from "../../lib/Numbers";
 import { getEventParams } from "../../lib/Events";
-<<<<<<< HEAD
-import { BigNumber, Signer } from "ethers";
-import { Chainlink, makeCallWithValue } from "../../lib/Calls";
-
-const usdcPrice = 1;
-const ethPrice = 2000;
-=======
-import { BigNumber, BigNumberish, ContractTransaction, Signer } from "ethers";
-import { makeCall } from "../../lib/Calls";
->>>>>>> ffe9b026
+import { BigNumber, Signer, ContractTransaction, BigNumberish } from "ethers";
+import { Chainlink, makeCall } from "../../lib/Calls";
+
+const USDC_PRICE = 1;
+const ETH_PRICE = 2000;
 
 const USDC_DECIMALS = 6;
 const WETH_DECIMALS = 18;
@@ -49,7 +44,6 @@
     );
 
     const weth = await new WETH9__factory(owner).deploy();
-<<<<<<< HEAD
     const nft = await new TestNFT__factory(owner).deploy(
       "Test NFT1",
       "NF1",
@@ -63,35 +57,18 @@
 
     const usdcChainlink = await Chainlink.deploy(
       owner,
-      1,
+      USDC_PRICE,
       8,
       USDC_DECIMALS,
       USDC_DECIMALS
     );
     const ethChainlink = await Chainlink.deploy(
       owner,
-      2000,
+      ETH_PRICE,
       8,
       USDC_DECIMALS,
       WETH_DECIMALS
     );
-=======
-    const nft = await new TestNFT__factory(owner).deploy();
-    const unregisteredNft = await new TestNFT2__factory(owner).deploy();
-
-    const usdcOracle = await new MockAssetOracle__factory(owner).deploy(
-      USDC_DECIMALS, // 6
-    );
-    const wethOracle = await new MockAssetOracle__factory(owner).deploy(
-      WETH_DECIMALS, // 18
-    );
-
-    await wethOracle.setPrice(toWei(1)); // 1, because 1 WETH == 1 ETH
-    const setEthPriceInUsdc = async (price: number) => await usdcOracle.setPrice(toWei(1 / price));
-    const usdcToWei = async (usdcAmount: number) =>
-      (toWei(usdcAmount) * (await usdcOracle.price()).toBigInt()) / 10n ** 18n;
-    await setEthPriceInUsdc(2_000);
->>>>>>> ffe9b026
 
     const nftOracle = await new MockNFTOracle__factory(owner).deploy();
 
@@ -107,7 +84,6 @@
       fractionalReserveLeverage: 9,
     });
 
-    // No interest which would include time sensitive calculations
     await dos.addERC20Asset(
       usdc.address,
       "USD Coin",
@@ -116,11 +92,7 @@
       usdcChainlink.assetOracle.address,
       toWei(0.9),
       toWei(0.9),
-<<<<<<< HEAD
-      0
-=======
-      0, // No interest which would include time sensitive calculations
->>>>>>> ffe9b026
+      0,    // No interest which would include time sensitive calculations
     );
     const usdcAssetIdx = 0; // index of the element created above in DOS.assetsInfo array
 
@@ -260,20 +232,14 @@
       const tx = transfer(dos, liquidatable, someOther, wethAssetIdx, oneEth);
       await (await tx).wait();
       // make liquidatable debt overcome collateral. Now it can be liquidated
-<<<<<<< HEAD
       await ethChainlink.setPrice(9_000);
       await liquidator.executeBatch([
-        makeCallWithValue(dos, "liquidate", [liquidatable.address]),
-      ]);
-=======
-      await setEthPriceInUsdc(9_000);
-      await liquidator.executeBatch([makeCall(dos, "liquidate", [liquidatable.address])]);
->>>>>>> ffe9b026
+        makeCall(dos, "liquidate", [liquidatable.address]),
+      ]);
 
       const liquidatableBalances = await getBalances(dos, liquidatable);
       const liquidatorBalances = await getBalances(dos, liquidator);
       // 10_000 - balance in USDC; 9_000 - debt of 1 ETH; 0.8 - liqFraction
-<<<<<<< HEAD
       const liquidationOddMoney = toWei((10_000 - 9_000) * 0.8, USDC_DECIMALS); // 800 USDC in ETH
       expect(liquidatableBalances.weth).to.equal(0);
       expect(liquidatableBalances.usdc).to.be.approximately(
@@ -285,13 +251,6 @@
         tenThousandUsdc + tenThousandUsdc - liquidationOddMoney,
         1000
       );
-=======
-      const liquidationOddMoney = await usdcToWei((10_000 - 9_000) * 0.8); // 800 USDC in ETH
-      expect(liquidatableBalances.usdc).to.equal(0);
-      expect(liquidatableBalances.weth).to.be.approximately(liquidationOddMoney, 1000);
-      expect(liquidatorBalances.usdc).to.equal(toWeiUsdc(20_000)); // own 10k + 10k of liquidatable
-      expect(liquidatorBalances.weth).to.be.approximately(toWei(-1) - liquidationOddMoney, 1000);
->>>>>>> ffe9b026
     });
 
     it("Solvent position can not be liquidated", async () => {
@@ -343,13 +302,9 @@
     });
 
     it("when portfolio has an asset should return the asset value", async () => {
-<<<<<<< HEAD
       const { dos, user, usdc, usdcAssetIdx } = await loadFixture(
         deployDOSFixture
       );
-=======
-      const { dos, user, usdc, usdcAssetIdx, usdcToWei } = await loadFixture(deployDOSFixture);
->>>>>>> ffe9b026
       const portfolio = await CreatePortfolio(dos, user);
       await depositAsset(
         dos,
@@ -375,21 +330,8 @@
     });
 
     it("when portfolio has multiple assets should return total assets value", async () => {
-<<<<<<< HEAD
       const { dos, user, usdc, weth, usdcAssetIdx, wethAssetIdx } =
         await loadFixture(deployDOSFixture);
-=======
-      // prettier-ignore
-      const {
-        dos,
-        user,
-        usdc, usdcAssetIdx,
-        weth, wethAssetIdx,
-        usdcToWei
-      } = await loadFixture(
-        deployDOSFixture,
-      );
->>>>>>> ffe9b026
       const portfolio = await CreatePortfolio(dos, user);
 
       await Promise.all([
@@ -559,7 +501,7 @@
         user, user2, user3,
         usdc, usdcAssetIdx,
         weth, wethAssetIdx,
-        setEthPriceInUsdc
+        ethChainlink
       } = await loadFixture(
         deployDOSFixture
       );
@@ -571,7 +513,7 @@
       const tx = transfer(dos, liquidatable, other, wethAssetIdx, toWei(4));
       await (await tx).wait();
 
-      await setEthPriceInUsdc(2_100); // 2_000 -> 2_100
+      await ethChainlink.setPrice(2_100); // 2_000 -> 2_100
       const liquidateTx = liquidator.executeBatch([
         makeCall(dos, "liquidate", [liquidatable.address]),
       ]);
@@ -586,7 +528,7 @@
         user, user2,
         usdc, usdcAssetIdx,
         weth, wethAssetIdx,
-        setEthPriceInUsdc
+        ethChainlink
       } = await loadFixture(
         deployDOSFixture
       );
@@ -597,7 +539,7 @@
       const tx = transfer(dos, liquidatable, other, wethAssetIdx, toWei(4));
       await (await tx).wait();
 
-      await setEthPriceInUsdc(2_100); // 2_000 -> 2_100
+      await ethChainlink.setPrice(2_100); // 2_000 -> 2_100
       const liquidateTx = liquidatable.executeBatch([
         makeCall(dos, "liquidate", [liquidatable.address]),
       ]);
@@ -612,7 +554,7 @@
         user, user2, user3,
         usdc, usdcAssetIdx,
         weth, wethAssetIdx,
-        setEthPriceInUsdc
+        ethChainlink
       } = await loadFixture(
         deployDOSFixture
       );
@@ -625,7 +567,7 @@
       const tx = transfer(dos, liquidatable, other, wethAssetIdx, toWei(4));
       await (await tx).wait();
 
-      await setEthPriceInUsdc(2_100); // 2_000 -> 2_100
+      await ethChainlink.setPrice(2_100); // 2_000 -> 2_100
       const liquidateTx = await liquidator.executeBatch([
         makeCall(dos, "liquidate", [liquidatable.address]),
       ]);
@@ -633,22 +575,21 @@
 
       const liquidatableBalance = await getBalances(dos, liquidatable);
       // 10k - positive in USDC. 2_100 - current WETH price in USDC. 4 - debt
-      const liquidatableTotal = 10_000 / 2_100 - 4;
+      const liquidatableTotal = 10_000 - 4 * 2_100;
       // 0.8 - liqFraction, defined in deployDOSFixture
-      const liquidationOddMoney = toWei(liquidatableTotal * 0.8);
-      expect(liquidatableBalance.usdc).to.equal(0);
-      expect(liquidatableBalance.weth).to.be.approximately(liquidationOddMoney, 2000);
+      const liquidationOddMoney = toWei(liquidatableTotal * 0.8, USDC_DECIMALS);
+      expect(liquidatableBalance.weth).to.equal(0);
+      expect(liquidatableBalance.usdc).to.be.approximately(liquidationOddMoney, 2000);
       const liquidatorBalance = await getBalances(dos, liquidator);
-      expect(liquidatorBalance.weth).to.be.approximately(
-        // -4 transferred debt. 0.8 - liqFactor defined in deployDOSFixture
-        toWei(-4 - liquidatableTotal * 0.8),
+      // 10k initial USDC, 10k liquidated USDC - returned money to liquidated account
+      expect(liquidatorBalance.usdc).to.be.approximately(
+        toWei(10_000 + 10_000 - liquidatableTotal * 0.8, USDC_DECIMALS),
         2000,
       );
-      // 10_000 own and 10_000 taken from the liquidated
-      expect(liquidatorBalance.usdc).to.equal(toWeiUsdc(20_000));
-    });
-
-    it("when collateral is smaller then debt should transfer all NFTs of the portfolio to the caller", async () => {
+      expect(liquidatorBalance.weth).to.equal(-toWei(4));
+    });
+
+    it.only("when collateral is smaller then debt should transfer all NFTs of the portfolio to the caller", async () => {
       // prettier-ignore
       const {
         dos,
@@ -690,7 +631,7 @@
       expect(liquidatorBalance.nfts).to.eql([[nft.address, tokenId]]);
     });
 
-    it("when collateral is smaller then debt should transfer all assets and all NFTs of the portfolio to the caller", async () => {
+    it.only("when collateral is smaller then debt should transfer all assets and all NFTs of the portfolio to the caller", async () => {
       // prettier-ignore
       const {
         dos,
@@ -698,7 +639,7 @@
         usdc, usdcAssetIdx,
         weth, wethAssetIdx,
         nft, nftOracle,
-        setEthPriceInUsdc,
+        ethChainlink,
       } = await loadFixture(
         deployDOSFixture
       );
@@ -716,7 +657,7 @@
       // nft 2,500 * 0.5 + USDC 1,500 * 0.9 = 2,650
       // and the debt would become 2,500 / 0.9 = 2,777
       // So the debt would exceed the collateral and the portfolio becomes liquidatable
-      await setEthPriceInUsdc(2_500);
+      await ethChainlink.setPrice(2_500);
       const liquidateTx = await liquidator.executeBatch([
         makeCall(dos, "liquidate", [liquidatable.address]),
       ]);
@@ -934,7 +875,7 @@
   portfolio: PortfolioLogic,
   nft: TestNFT,
   priceOracle: MockNFTOracle,
-  price: bigint = toWei(0.1),
+  price: bigint,
 ): Promise<BigNumber> {
   const mintTx = await nft.mint(portfolio.address);
   const mintEventArgs = await getEventParams(mintTx, nft, "Mint");
@@ -959,7 +900,7 @@
   portfolio: PortfolioLogic,
   nft: TestNFT,
   priceOracle: MockNFTOracle,
-  price: bigint = toWei(0.1),
+  price: bigint,
 ): Promise<BigNumber> {
   const user = portfolio.signer;
   const mintTx = await nft.mint(await user.getAddress());
@@ -976,20 +917,14 @@
 
 async function getBalances(
   dos: DOS,
-<<<<<<< HEAD
-  portfolio: PortfolioLogic
-): Promise<{ usdc: BigNumber; weth: BigNumber }> {
-  const [usdc, weth] = await Promise.all([
-=======
   portfolio: PortfolioLogic,
 ): Promise<{
   nfts: [nftContract: string, tokenId: BigNumber][];
   usdc: BigNumber;
   weth: BigNumber;
 }> {
-  const [nfts, weth, usdc] = await Promise.all([
+  const [nfts, usdc, weth] = await Promise.all([
     dos.viewNfts(portfolio.address),
->>>>>>> ffe9b026
     dos.viewBalance(portfolio.address, 0),
     dos.viewBalance(portfolio.address, 1),
   ]);
