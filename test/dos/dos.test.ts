--- conflicted
+++ resolved
@@ -79,7 +79,7 @@
 
     await dos.setConfig({
       liqFraction: toWei(0.8),
-      fractionalReserveLeverage: 19,
+      fractionalReserveLeverage: 9,
     });
 
     await dos.addERC20Info(
@@ -1067,13 +1067,16 @@
 
   //     const erc20Idx: BigNumber = BigNumber.from(0);
   //     const interestRate: BigNumber = await dos.computeInterestRate(erc20Idx);
-<<<<<<< HEAD
-=======
   //     console.log("interestRate", interestRate.toString());
->>>>>>> d08068f8
   //     expect(interestRate).to.equal(BigNumber.from("0"));
   //   });
-
+  //     const erc20Idx: BigNumber = BigNumber.from(0);
+  //     const interestRate: BigNumber = await dos.computeInterestRate(erc20Idx);
+  //     expect(interestRate).to.equal(BigNumber.from("0"));
+  //   });
+
+  //   it("Should return the correct interest rate with 0 < utilization < target", async () => {
+  //     const {user, user2, dos, usdc, weth} = await loadFixture(deployDOSFixture);
   //   it("Should return the correct interest rate with 0 < utilization < target", async () => {
   //     const {user, user2, dos, usdc, weth} = await loadFixture(deployDOSFixture);
 
@@ -1082,40 +1085,39 @@
   //     expect(await dSafe1.owner()).to.equal(user.address);
   //     await usdc.mint(dSafe1.address, oneHundredUsdc);
   //     await dSafe1.executeBatch([makeCall(dos).depositERC20(usdc.address, oneHundredUsdc)]); // deposits 100 USDC
+  //     // setup 1st user
+  //     const dSafe1 = await createDSafe(dos, user);
+  //     expect(await dSafe1.owner()).to.equal(user.address);
+  //     await usdc.mint(dSafe1.address, oneHundredUsdc);
+  //     await dSafe1.executeBatch([makeCall(dos).depositERC20(usdc.address, oneHundredUsdc)]); // deposits 100 USDC
 
   //     // setup 2nd user
   //     const dSafe2 = await createDSafe(dos, user2);
   //     expect(await dSafe2.owner()).to.equal(user2.address);
   //     await weth.mint(dSafe2.address, toWei(2));
   //     await dSafe2.executeBatch([makeCall(dos).depositERC20(weth.address, toWei(2))]);
+  //     // setup 2nd user
+  //     const dSafe2 = await createDSafe(dos, user2);
+  //     expect(await dSafe2.owner()).to.equal(user2.address);
+  //     await weth.mint(dSafe2.address, toWei(2));
+  //     await dSafe2.executeBatch([makeCall(dos).depositERC20(weth.address, toWei(2))]);
 
   //     // check what the max to borrow of USDC is (90 USDC)
   //     const maxBorrowable = await dos.getMaximumWithdrawableOfERC20(usdc.address);
-
-<<<<<<< HEAD
-  //     const targetUtilization = 0.8;
-  //     const utilization = targetUtilization / 2;
-
-  //     // borrow 72 USDC (.8 * 90)
-  //     await dSafe2.executeBatch([
-  //       makeCall(dos).depositERC20(usdc.address, -maxBorrowable * utilization), // to borrow use negative
-=======
+  //     // check what the max to borrow of USDC is (90 USDC)
+  //     const maxBorrowable = await dos.getMaximumWithdrawableOfERC20(usdc.address);
+
   //     const utilization = 0.8696;
 
   //     // borrow 72 USDC (.8 * 90)
   //     await dSafe2.executeBatch([
   //       makeCall(dos).depositERC20(usdc.address, -maxBorrowable - 1), // to borrow use negative
->>>>>>> d08068f8
   //     ]);
 
   //     const erc20Idx: BigNumber = BigNumber.from(0);
   //     const interestRate: BigNumber = await dos.computeInterestRate(erc20Idx);
-<<<<<<< HEAD
-  //     expect(interestRate).to.equal(BigNumber.from("2"));
-=======
   //     console.log("interestRate", interestRate.toString());
   //     expect(interestRate).to.equal(BigNumber.from("2000"));
->>>>>>> d08068f8
   //   });
 
   //   it("Should return the target interest rate at the target utilization", async () => {
@@ -1136,11 +1138,7 @@
   //     // check what the max to borrow of USDC is (90 USDC)
   //     const maxBorrowable = await dos.getMaximumWithdrawableOfERC20(usdc.address);
 
-<<<<<<< HEAD
-  //     const targetUtilization = 0.8;
-=======
   //     const targetUtilization = 0.9;
->>>>>>> d08068f8
 
   //     // borrow 72 USDC (.8 * 90)
   //     await dSafe2.executeBatch([
@@ -1149,12 +1147,8 @@
 
   //     const erc20Idx: BigNumber = BigNumber.from(0);
   //     const interestRate: BigNumber = await dos.computeInterestRate(erc20Idx);
-<<<<<<< HEAD
-  //     expect(interestRate).to.equal(BigNumber.from("4"));
-=======
   //     console.log("interestRate", interestRate.toString());
   //     expect(interestRate).to.equal(BigNumber.from("4000"));
->>>>>>> d08068f8
   //   });
 
   //   it("Should return the correct interest rate with target < utilization < 100", async () => {
@@ -1175,11 +1169,7 @@
   //     // check what the max to borrow of USDC is (90 USDC)
   //     const maxBorrowable = await dos.getMaximumWithdrawableOfERC20(usdc.address);
 
-<<<<<<< HEAD
-  //     const utilization = 0.9;
-=======
   //     const utilization = 0.95;
->>>>>>> d08068f8
 
   //     // borrow 72 USDC (.8 * 90)
   //     await dSafe2.executeBatch([
@@ -1188,12 +1178,8 @@
 
   //     const erc20Idx: BigNumber = BigNumber.from(0);
   //     const interestRate: BigNumber = await dos.computeInterestRate(erc20Idx);
-<<<<<<< HEAD
-  //     expect(interestRate).to.equal(BigNumber.from("52"));
-=======
   //     console.log("interestRate", interestRate.toString());
   //     expect(interestRate).to.equal(BigNumber.from("52000"));
->>>>>>> d08068f8
   //   });
 
   //   it("Should return the max interest rate with 100% utilization", async () => {
@@ -1221,12 +1207,8 @@
 
   //     const erc20Idx: BigNumber = BigNumber.from(0);
   //     const interestRate: BigNumber = await dos.computeInterestRate(erc20Idx);
-<<<<<<< HEAD
-  //     expect(interestRate).to.equal(BigNumber.from("100"));
-=======
   //     console.log("interestRate", interestRate.toString());
   //     expect(interestRate).to.equal(BigNumber.from("100000"));
->>>>>>> d08068f8
   //   });
 
   //   it("Should not increase interest rate when different asset is borrowed", async () => {
