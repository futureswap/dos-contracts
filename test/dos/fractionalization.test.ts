--- conflicted
+++ resolved
@@ -13,11 +13,7 @@
 import { toWei } from "../../lib/Numbers";
 import { getEventParams } from "../../lib/Events";
 import { Signer } from "ethers";
-<<<<<<< HEAD
-import { Chainlink, makeCallWithValue } from "../../lib/Calls";
-=======
-import { makeCall } from "../../lib/Calls";
->>>>>>> ffe9b026
+import { Chainlink, makeCall } from "../../lib/Calls";
 
 const USDC_DECIMALS = 6;
 const ETH_DECIMALS = 18;
