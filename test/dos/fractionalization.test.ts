--- conflicted
+++ resolved
@@ -3,26 +3,15 @@
 import {expect} from "chai";
 
 import {
-<<<<<<< HEAD
-  PortfolioLogic__factory,
-=======
-  DOS__factory,
   DSafeLogic__factory,
-  VersionManager__factory,
->>>>>>> a8812731
   TestERC20__factory,
   WETH9__factory,
   TestNFT__factory,
   MockNFTOracle__factory,
 } from "../../typechain-types";
 import {toWei} from "../../lib/numbers";
-<<<<<<< HEAD
-import {createPortfolio, makeCall} from "../../lib/calls";
+import {createDSafe, makeCall} from "../../lib/calls";
 import {Chainlink, deployDos, deployFixedAddressForTests} from "../../lib/deploy";
-=======
-import {createDSafe, makeCall} from "../../lib/calls";
-import {Chainlink} from "../../lib/deploy";
->>>>>>> a8812731
 
 const USDC_DECIMALS = 6;
 const ETH_DECIMALS = 18;
@@ -58,19 +47,13 @@
 
     await nftOracle.setPrice(1, toWei(100));
 
-<<<<<<< HEAD
     const {dos, versionManager} = await deployDos(
       owner.address,
       anyswapCreate2Deployer,
       "0x3",
       owner,
     );
-    const proxyLogic = await new PortfolioLogic__factory(owner).deploy(dos.address);
-=======
-    const versionManager = await new VersionManager__factory(owner).deploy(owner.address);
-    const dos = await new DOS__factory(owner).deploy(owner.address, versionManager.address);
     const proxyLogic = await new DSafeLogic__factory(owner).deploy(dos.address);
->>>>>>> a8812731
     await versionManager.addVersion("1.0.0", 2, proxyLogic.address);
     await versionManager.markRecommendedVersion("1.0.0");
 
