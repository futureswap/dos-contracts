{
  "name": "dos",
  "private": true,
  "license": "BUSL-1.1",
  "scripts": {
    "clean": "rm -rf artifacts cache typechain-types",
    "node": "yarn hardhat node",
    "compile": "yarn hardhat compile",
    "typechain": "yarn hardhat typechain",
    "test": "yarn hardhat test",
    "test:forge": "forge test",
    "test:withTypesCheck": "yarn tsc --noEmit && yarn hardhat test",
    "pairHashCode": "forge script script/PairHashCode.s.sol:PairHashCodeScript",
    "start": "yarn run pm2 start 'npx hardhat node' --name localhostNode",
    "setupLocalhost": "yarn run hardhat run scripts/setupLocalhost.ts --network localhost",
    "stop": "yarn run pm2 delete all",
    "coverage": "yarn hardhat coverage",
    "lint": "yarn lint:typeScript && yarn lint:solidity",
    "lint:typeScript": "yarn eslint ./lib ./scripts ./test --ext .ts",
    "lint:solidity": "yarn solhint contracts/**/*.sol",
    "prettier": "prettier *.md \"{docs,.github}/**/*.{md,yml}\" \"scripts/**/*.ts\"",
    "prettier:check": "prettier --check \"contracts/**/*.sol\" \"lib/**/*.ts\" \"test/**/*.ts\" \"scripts/**/*.ts\" \"./*.ts\" \"./*.json\"",
    "format": "prettier --write \"contracts/**/*.sol\" \"lib/**/*.ts\" \"test/**/*.ts\" \"scripts/**/*.ts\" \"./*.ts\" \"./*.json\" \"./deployment/*.json\"",
    "check_dot_only": "yarn run dot-only-hunter test",
    "graph-codegen": "cd ./subgraph && graph codegen",
    "graph-build": "cd ./subgraph && graph build",
    "graph-test": "graph test",
    "graph-local": "docker-compose up",
    "graph-local-clean": "docker-compose down -v && docker-compose rm -v && rm -rf data/ipfs data/postgres",
    "graph-local-clean-stop": "docker-compose down -v && docker-compose rm -v && rm -rf data/ipfs data/postgres  yarn run stop yarn run clean-workspace",
    "create-local": "graph create --node http://127.0.0.1:8020 DOS",
    "deploy-local": "cd ./subgraph && graph deploy --ipfs http://127.0.0.1:5001 --node http://127.0.0.1:8020 DOS",
    "clean-workspace": "yarn run hardhat run scripts/resetEtheralWorkspace.ts --network localhost",
    "prepare": "husky install"
  },
  "dependencies": {
    "@chainlink/contracts": "^0.5.1",
    "@ethersproject/abi": "^5.4.7",
    "@ethersproject/bytes": "^5.7.0",
    "@ethersproject/providers": "^5.7.2",
<<<<<<< HEAD
    "@openzeppelin/contracts": "^4.8.0",
    "@tenderly/hardhat-tenderly": "^1.6.1",
=======
    "@openzeppelin/contracts": "^4.8.2",
>>>>>>> ebe91625
    "@trezor/connect": "^9.0.4",
    "@uniswap/v3-core": "^1.0.1",
    "@uniswap/v3-periphery": "^1.4.3",
    "ethers": "^5.7.2",
    "husky": "^8.0.3"
  },
  "devDependencies": {
    "@graphprotocol/graph-cli": "^0.37.1",
    "@graphprotocol/graph-ts": "^0.29.0",
    "@graphprotocol/hardhat-graph": "^0.1.0-alpha.2",
    "@nomicfoundation/hardhat-chai-matchers": "^1.0.5",
    "@nomicfoundation/hardhat-network-helpers": "^1.0.7",
    "@nomicfoundation/hardhat-toolbox": "^2.0.0",
    "@nomiclabs/hardhat-ethers": "^2.2.1",
    "@nomiclabs/hardhat-etherscan": "^3.1.3",
    "@nomiclabs/hardhat-waffle": "^2.0.3",
    "@typechain/ethers-v5": "^10.1.1",
    "@typechain/hardhat": "^6.1.4",
    "@types/chai": "^4.3.4",
    "@types/mocha": "^10.0.1",
    "@types/node": "^18.11.16",
    "@typescript-eslint/eslint-plugin": "^5.46.0",
    "@typescript-eslint/parser": "^5.46.0",
    "bip39": "^3.0.4",
    "chai": "^4.3.7",
    "dot-only-hunter": "^1.0.3",
    "dotenv": "^16.0.3",
    "eslint": "^8.29.0",
    "eslint-config-prettier": "^8.5.0",
    "eslint-import-resolver-typescript": "^3.5.2",
    "eslint-plugin-filename-rules": "^1.3.0",
    "eslint-plugin-import": "^2.26.0",
    "ethereum-waffle": "^3.4.4",
    "hardhat": "^2.12.7",
    "hardhat-ethernal": "^3.1.0",
    "hardhat-gas-reporter": "^1.0.9",
    "hardhat-preprocessor": "^0.1.5",
    "merkle-patricia-tree": "^4.2.4",
    "pm2": "^5.2.2",
    "prettier": "^2.8.1",
    "prettier-plugin-solidity": "^1.0.0",
    "solhint": "^3.3.7",
    "solidity-coverage": "^0.8.2",
    "ts-node": "^10.9.1",
    "typechain": "^8.1.1",
    "typescript": "^4.9.4"
  }
}<|MERGE_RESOLUTION|>--- conflicted
+++ resolved
@@ -38,12 +38,8 @@
     "@ethersproject/abi": "^5.4.7",
     "@ethersproject/bytes": "^5.7.0",
     "@ethersproject/providers": "^5.7.2",
-<<<<<<< HEAD
-    "@openzeppelin/contracts": "^4.8.0",
+    "@openzeppelin/contracts": "^4.8.2",
     "@tenderly/hardhat-tenderly": "^1.6.1",
-=======
-    "@openzeppelin/contracts": "^4.8.2",
->>>>>>> ebe91625
     "@trezor/connect": "^9.0.4",
     "@uniswap/v3-core": "^1.0.1",
     "@uniswap/v3-periphery": "^1.4.3",
