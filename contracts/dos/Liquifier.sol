--- conflicted
+++ resolved
@@ -104,11 +104,7 @@
         (
             IERC20[] memory erc20sCollateral,
             uint256[] memory erc20sDebtAmounts
-<<<<<<< HEAD
-        ) = analyzeDAccountStructure(erc20s, numeraire);
-=======
         ) = analyseDAccountStructure(erc20s, numeraire);
->>>>>>> 90b284af
 
         dos.withdrawFull(erc20sCollateral);
         terminateERC721s(nftManager);
@@ -148,7 +144,6 @@
         dos.executeBatch(calls);
     }
 
-<<<<<<< HEAD
     /// @param nftManager - passed as-is from liquify function. The address of a Uniswap
     ///   NonFungibleTokenManager to be used to terminate ERC721 (NFTs)
     function terminateERC721s(address nftManager) private {
@@ -180,10 +175,7 @@
         }
     }
 
-    function analyzeDAccountStructure(
-=======
     function analyseDAccountStructure(
->>>>>>> 90b284af
         IERC20[] calldata erc20s,
         address numeraire
     ) private view returns (IERC20[] memory erc20sCollateral, uint256[] memory erc20sDebtAmounts) {
