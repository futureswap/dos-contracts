// SPDX-License-Identifier: BUSL-1.1
pragma solidity ^0.8.7;

import "@openzeppelin/contracts/token/ERC20/IERC20.sol";

type ERC20Share is int256;

interface IDOSERC20 is IERC20 {
    function mint(address account, uint256 amount) external;

    function burn(address account, uint256 amount) external;
}

interface IDOSConfig {
    struct Config {
        int256 liqFraction; // Fraction for the user
        int256 fractionalReserveLeverage; // Ratio of debt to reserves
    }

    struct NFTData {
        address erc721;
        uint256 tokenId;
    }

    event ERC20Added(
        uint16 erc20Idx,
        address erc20,
        address dosTokem,
        string name,
        string symbol,
        uint8 decimals,
        address valueOracle,
        int256 colFactor,
        int256 borrowFactor,
        int256 interest
    );

    event PortfolioCreated(address portfolio, address owner);

    function upgradeImplementation(address portfolio, uint256 version) external;

    function addERC20Info(
        address erc20Contract,
        string calldata name,
        string calldata symbol,
        uint8 decimals,
        address valueOracle,
        int256 colFactor,
        int256 borrowFactor,
        int256 interest
    ) external returns (uint16);

    function addNFTInfo(
        address nftContract,
        address valueOracleAddress,
        int256 collateralFactor
    ) external;

    function setConfig(Config calldata _config) external;

    function createPortfolio() external returns (address portfolio);

    function viewBalance(address portfolio, IERC20 erc20) external view returns (int256);

    function viewNFTs(address portfolio) external view returns (NFTData[] memory);

    function getMaximumWithdrawableOfERC20(IERC20 erc20) external view returns (int256);
}

interface IDOSCore {
    struct Call {
        address to;
        bytes callData;
        uint256 value;
    }

<<<<<<< HEAD
    /// @dev Emitted when `owner` approves `spender` to spend `value` tokens on their behalf.
    /// @param erc20 The ERC20 token to approve
    /// @param owner The address of the token owner
    /// @param spender The address of the spender
    /// @param value The amount of tokens to approve
    event ERC20Approval(
        address indexed erc20,
        address indexed owner,
        address indexed spender,
        uint256 value
    );

    /// @dev Emitted when `owner` enables `approved` to manage the `tokenId` token on collection `collection`.
    /// @param collection The address of the ERC721 collection
    /// @param owner The address of the token owner
    /// @param approved The address of the approved operator
    /// @param tokenId The ID of the approved token
    event ERC721Approval(
        address indexed collection,
        address indexed owner,
        address indexed approved,
        uint256 tokenId
    );

    /// @dev Emitted when `owner` enables or disables (`approved`) `operator` to manage all of its erc20s.
    /// @param collection The address of the collection
    /// @param owner The address of the owner
    /// @param operator The address of the operator
    /// @param approved True if the operator is approved, false to revoke approval
    event ApprovalForAll(
        address indexed collection,
        address indexed owner,
        address indexed operator,
        bool approved
    );
=======
    function upgradeImplementation(address dSafe, uint256 version) external;
>>>>>>> a8812731

    function liquidate(address dSafe) external;

    function depositERC20(IERC20 erc20, int256 amount) external;

    function depositFull(IERC20[] calldata erc20s) external;

    function withdrawFull(IERC20[] calldata erc20s) external;

    function executeBatch(Call[] memory calls) external;

<<<<<<< HEAD
    function transfer(IERC20 erc20, address to, uint256 amount) external;

    function depositNFT(address nftContract, uint256 tokenId) external;

    function claimNFT(address erc721, uint256 tokenId) external;

    function sendNFT(address erc721, uint256 tokenId, address to) external;

    /// @notice Approve a spender to transfer tokens on your behalf
    /// @param erc20 The index of the ERC20 token in erc20Infos array
    /// @param spender The address of the spender
    /// @param amount The amount of tokens to approve
    function approveERC20(IERC20 erc20, address spender, uint256 amount) external returns (bool);

    /// @notice Approve a spender to transfer ERC721 tokens on your behalf
    /// @param collection The address of the ERC721 token
    /// @param to The address of the spender
    /// @param tokenId The id of the token to approve
    function approveERC721(address collection, address to, uint256 tokenId) external;

    /// @notice Transfer ERC20 tokens from portfolio to another portfolio
    /// @dev Note: Allowance must be set with approveERC20
    /// @param erc20 The index of the ERC20 token in erc20Infos array
    /// @param from The address of the portfolio to transfer from
    /// @param to The address of the portfolio to transfer to
    /// @param amount The amount of tokens to transfer
    function transferFromERC20(
        IERC20 erc20,
        address from,
        address to,
        uint256 amount
    ) external returns (bool);

    /// @notice Transfer ERC721 tokens from portfolio to another portfolio
    /// @param collection The address of the ERC721 token
    /// @param from The address of the portfolio to transfer from
    /// @param to The address of the portfolio to transfer to
    /// @param tokenId The id of the token to transfer
    function transferFromERC721(
        address collection,
        address from,
        address to,
        uint256 tokenId
    ) external;

    /// @notice Returns the approved address for a token, or zero if no address set
    /// @param collection The address of the ERC721 token
    /// @param tokenId The id of the token to query
    function getApproved(address collection, uint256 tokenId) external view returns (address);

    function computePosition(
        address portfolioAddress
    ) external view returns (int256 totalValue, int256 collateral, int256 debt);

    /// @notice Returns if the `operator` is allowed to manage all of the erc20s of `owner` on the `collection` contract
    /// @param collection The address of the collection contract
    /// @param _owner The address of the owner
    /// @param spender The address of the spender
    function isApprovedForAll(
        address collection,
        address _owner,
        address spender
    ) external view returns (bool);

    /**
     * @dev Returns the remaining number of tokens that `spender` will be
     * allowed to spend on behalf of `owner` through {transferFrom}. This is
     * zero by default.
     *
     * This value changes when {approve} or {transferFrom} are called.
     */
    function allowance(
        IERC20 erc20,
        address _owner,
        address spender
    ) external view returns (uint256);
=======
    function getDAccountERC20(address dSafe, IERC20 erc20) external view returns (int256);
>>>>>>> a8812731

    function getImplementation(address dSafe) external view returns (address);

<<<<<<< HEAD
    function getPortfolioOwner(address portfolio) external view returns (address);
}

interface IDOS is IDOSCore, IDOSConfig {}
=======
    function getDSafeOwner(address dSafe) external view returns (address);
}
>>>>>>> a8812731
<|MERGE_RESOLUTION|>--- conflicted
+++ resolved
@@ -35,9 +35,9 @@
         int256 interest
     );
 
-    event PortfolioCreated(address portfolio, address owner);
-
-    function upgradeImplementation(address portfolio, uint256 version) external;
+    event DSafeCreated(address dSafe, address owner);
+
+    function upgradeImplementation(address dSafe, uint256 version) external;
 
     function addERC20Info(
         address erc20Contract,
@@ -58,11 +58,11 @@
 
     function setConfig(Config calldata _config) external;
 
-    function createPortfolio() external returns (address portfolio);
-
-    function viewBalance(address portfolio, IERC20 erc20) external view returns (int256);
-
-    function viewNFTs(address portfolio) external view returns (NFTData[] memory);
+    function createDSafe() external returns (address dSafe);
+
+    function getDAccountERC20(address dSafe, IERC20 erc20) external view returns (int256);
+
+    function viewNFTs(address dSafe) external view returns (NFTData[] memory);
 
     function getMaximumWithdrawableOfERC20(IERC20 erc20) external view returns (int256);
 }
@@ -74,7 +74,6 @@
         uint256 value;
     }
 
-<<<<<<< HEAD
     /// @dev Emitted when `owner` approves `spender` to spend `value` tokens on their behalf.
     /// @param erc20 The ERC20 token to approve
     /// @param owner The address of the token owner
@@ -110,9 +109,6 @@
         address indexed operator,
         bool approved
     );
-=======
-    function upgradeImplementation(address dSafe, uint256 version) external;
->>>>>>> a8812731
 
     function liquidate(address dSafe) external;
 
@@ -124,7 +120,6 @@
 
     function executeBatch(Call[] memory calls) external;
 
-<<<<<<< HEAD
     function transfer(IERC20 erc20, address to, uint256 amount) external;
 
     function depositNFT(address nftContract, uint256 tokenId) external;
@@ -145,11 +140,11 @@
     /// @param tokenId The id of the token to approve
     function approveERC721(address collection, address to, uint256 tokenId) external;
 
-    /// @notice Transfer ERC20 tokens from portfolio to another portfolio
+    /// @notice Transfer ERC20 tokens from dSafe to another dSafe
     /// @dev Note: Allowance must be set with approveERC20
     /// @param erc20 The index of the ERC20 token in erc20Infos array
-    /// @param from The address of the portfolio to transfer from
-    /// @param to The address of the portfolio to transfer to
+    /// @param from The address of the dSafe to transfer from
+    /// @param to The address of the dSafe to transfer to
     /// @param amount The amount of tokens to transfer
     function transferFromERC20(
         IERC20 erc20,
@@ -158,10 +153,10 @@
         uint256 amount
     ) external returns (bool);
 
-    /// @notice Transfer ERC721 tokens from portfolio to another portfolio
+    /// @notice Transfer ERC721 tokens from dSafe to another dSafe
     /// @param collection The address of the ERC721 token
-    /// @param from The address of the portfolio to transfer from
-    /// @param to The address of the portfolio to transfer to
+    /// @param from The address of the dSafe to transfer from
+    /// @param to The address of the dSafe to transfer to
     /// @param tokenId The id of the token to transfer
     function transferFromERC721(
         address collection,
@@ -176,7 +171,7 @@
     function getApproved(address collection, uint256 tokenId) external view returns (address);
 
     function computePosition(
-        address portfolioAddress
+        address dSafeAddress
     ) external view returns (int256 totalValue, int256 collateral, int256 debt);
 
     /// @notice Returns if the `operator` is allowed to manage all of the erc20s of `owner` on the `collection` contract
@@ -201,18 +196,10 @@
         address _owner,
         address spender
     ) external view returns (uint256);
-=======
-    function getDAccountERC20(address dSafe, IERC20 erc20) external view returns (int256);
->>>>>>> a8812731
 
     function getImplementation(address dSafe) external view returns (address);
 
-<<<<<<< HEAD
-    function getPortfolioOwner(address portfolio) external view returns (address);
-}
-
-interface IDOS is IDOSCore, IDOSConfig {}
-=======
     function getDSafeOwner(address dSafe) external view returns (address);
 }
->>>>>>> a8812731
+
+interface IDOS is IDOSCore, IDOSConfig {}