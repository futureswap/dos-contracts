--- conflicted
+++ resolved
@@ -125,14 +125,9 @@
     // @audit-info Reverts if version is invalid
     function upgradeDSafeImplementation(string calldata version) external;
 
-<<<<<<< HEAD
-    // @audit-info Never reverts if called by owner
-    function transferDSafeOwnership(address newOwner) external;
-=======
     function proposeTransferDSafeOwnership(address newOwner) external;
 
     function executeTransferDSafeOwnership(address dSafe) external;
->>>>>>> bde21e85
 
     function addERC20Info(
         address erc20Contract,
