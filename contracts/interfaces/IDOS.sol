// SPDX-License-Identifier: BUSL-1.1
pragma solidity ^0.8.7;

import "@openzeppelin/contracts/token/ERC20/IERC20.sol";
import {Call} from "../lib/Call.sol";

type ERC20Share is int256;

interface IDOSERC20 is IERC20 {
    function mint(address account, uint256 amount) external;

    function burn(address account, uint256 amount) external;
}

interface IDOSConfig {
    struct Config {
        int256 liqFraction; // Fraction for the user
        int256 fractionalReserveLeverage; // Ratio of debt to reserves
    }

<<<<<<< HEAD
    function createPortfolio() external returns (address);

    function upgradeImplementation(address portfolio, uint256 version) external;
=======
    struct NFTData {
        address erc721;
        uint256 tokenId;
    }

    event ERC20Added(
        uint16 erc20Idx,
        address erc20,
        address dosTokem,
        string name,
        string symbol,
        uint8 decimals,
        address valueOracle,
        int256 colFactor,
        int256 borrowFactor,
        int256 interest
    );

    event DSafeCreated(address dSafe, address owner);

    function upgradeImplementation(address dSafe, uint256 version) external;

    function addERC20Info(
        address erc20Contract,
        string calldata name,
        string calldata symbol,
        uint8 decimals,
        address valueOracle,
        int256 colFactor,
        int256 borrowFactor,
        int256 interest
    ) external returns (uint16);

    function addNFTInfo(
        address nftContract,
        address valueOracleAddress,
        int256 collateralFactor
    ) external;

    function setConfig(Config calldata _config) external;

    function createDSafe() external returns (address dSafe);

    function getDAccountERC20(address dSafe, IERC20 erc20) external view returns (int256);

    function viewNFTs(address dSafe) external view returns (NFTData[] memory);

    function getMaximumWithdrawableOfERC20(IERC20 erc20) external view returns (int256);
}

interface IDOSCore {
    /// @dev Emitted when `owner` approves `spender` to spend `value` tokens on their behalf.
    /// @param erc20 The ERC20 token to approve
    /// @param owner The address of the token owner
    /// @param spender The address of the spender
    /// @param value The amount of tokens to approve
    event ERC20Approval(
        address indexed erc20,
        address indexed owner,
        address indexed spender,
        uint256 value
    );

    /// @dev Emitted when `owner` enables `approved` to manage the `tokenId` token on collection `collection`.
    /// @param collection The address of the ERC721 collection
    /// @param owner The address of the token owner
    /// @param approved The address of the approved operator
    /// @param tokenId The ID of the approved token
    event ERC721Approval(
        address indexed collection,
        address indexed owner,
        address indexed approved,
        uint256 tokenId
    );

    /// @dev Emitted when `owner` enables or disables (`approved`) `operator` to manage all of its erc20s.
    /// @param collection The address of the collection
    /// @param owner The address of the owner
    /// @param operator The address of the operator
    /// @param approved True if the operator is approved, false to revoke approval
    event ApprovalForAll(
        address indexed collection,
        address indexed owner,
        address indexed operator,
        bool approved
    );
>>>>>>> 2ec5fe15

    function liquidate(address dSafe) external;

    function depositERC20(IERC20 erc20, int256 amount) external;

    function depositFull(IERC20[] calldata erc20s) external;

    function withdrawFull(IERC20[] calldata erc20s) external;

    function executeBatch(Call[] memory calls) external;

<<<<<<< HEAD
    function transferFromERC20(
        address erc20,
=======
    function transfer(IERC20 erc20, address to, uint256 amount) external;

    function depositNFT(address nftContract, uint256 tokenId) external;

    function claimNFT(address erc721, uint256 tokenId) external;

    function sendNFT(address erc721, uint256 tokenId, address to) external;

    /// @notice Approve a spender to transfer tokens on your behalf
    /// @param erc20 The index of the ERC20 token in erc20Infos array
    /// @param spender The address of the spender
    /// @param amount The amount of tokens to approve
    function approveERC20(IERC20 erc20, address spender, uint256 amount) external returns (bool);

    /// @notice Approve a spender to transfer ERC721 tokens on your behalf
    /// @param collection The address of the ERC721 token
    /// @param to The address of the spender
    /// @param tokenId The id of the token to approve
    function approveERC721(address collection, address to, uint256 tokenId) external;

    /// @notice Transfer ERC20 tokens from dSafe to another dSafe
    /// @dev Note: Allowance must be set with approveERC20
    /// @param erc20 The index of the ERC20 token in erc20Infos array
    /// @param from The address of the dSafe to transfer from
    /// @param to The address of the dSafe to transfer to
    /// @param amount The amount of tokens to transfer
    function transferFromERC20(
        IERC20 erc20,
>>>>>>> 2ec5fe15
        address from,
        address to,
        uint256 amount
    ) external returns (bool);
<<<<<<< HEAD

    function depositERC20(address erc20, address portfolio, uint256 amount) external;

    function viewBalance(address portfolio, IERC20 erc20) external view returns (int256);
=======
>>>>>>> 2ec5fe15

    /// @notice Transfer ERC721 tokens from dSafe to another dSafe
    /// @param collection The address of the ERC721 token
    /// @param from The address of the dSafe to transfer from
    /// @param to The address of the dSafe to transfer to
    /// @param tokenId The id of the token to transfer
    function transferFromERC721(
        address collection,
        address from,
        address to,
        uint256 tokenId
    ) external;

    /// @notice Returns the approved address for a token, or zero if no address set
    /// @param collection The address of the ERC721 token
    /// @param tokenId The id of the token to query
    function getApproved(address collection, uint256 tokenId) external view returns (address);

    function computePosition(
        address dSafeAddress
    ) external view returns (int256 totalValue, int256 collateral, int256 debt);

    /// @notice Returns if the `operator` is allowed to manage all of the erc20s of `owner` on the `collection` contract
    /// @param collection The address of the collection contract
    /// @param _owner The address of the owner
    /// @param spender The address of the spender
    function isApprovedForAll(
        address collection,
        address _owner,
        address spender
    ) external view returns (bool);

    /**
     * @dev Returns the remaining number of tokens that `spender` will be
     * allowed to spend on behalf of `owner` through {transferFrom}. This is
     * zero by default.
     *
     * This value changes when {approve} or {transferFrom} are called.
     */
    function allowance(
        IERC20 erc20,
        address _owner,
        address spender
    ) external view returns (uint256);

    function getImplementation(address dSafe) external view returns (address);

    function getDSafeOwner(address dSafe) external view returns (address);
}

interface IDOS is IDOSCore, IDOSConfig {}<|MERGE_RESOLUTION|>--- conflicted
+++ resolved
@@ -18,11 +18,6 @@
         int256 fractionalReserveLeverage; // Ratio of debt to reserves
     }
 
-<<<<<<< HEAD
-    function createPortfolio() external returns (address);
-
-    function upgradeImplementation(address portfolio, uint256 version) external;
-=======
     struct NFTData {
         address erc721;
         uint256 tokenId;
@@ -109,22 +104,19 @@
         address indexed operator,
         bool approved
     );
->>>>>>> 2ec5fe15
 
     function liquidate(address dSafe) external;
 
     function depositERC20(IERC20 erc20, int256 amount) external;
 
+    function depositERC20(address erc20, address to, uint256 amount) external;
+
     function depositFull(IERC20[] calldata erc20s) external;
 
     function withdrawFull(IERC20[] calldata erc20s) external;
 
     function executeBatch(Call[] memory calls) external;
 
-<<<<<<< HEAD
-    function transferFromERC20(
-        address erc20,
-=======
     function transfer(IERC20 erc20, address to, uint256 amount) external;
 
     function depositNFT(address nftContract, uint256 tokenId) external;
@@ -152,19 +144,11 @@
     /// @param to The address of the dSafe to transfer to
     /// @param amount The amount of tokens to transfer
     function transferFromERC20(
-        IERC20 erc20,
->>>>>>> 2ec5fe15
+        address erc20,
         address from,
         address to,
         uint256 amount
     ) external returns (bool);
-<<<<<<< HEAD
-
-    function depositERC20(address erc20, address portfolio, uint256 amount) external;
-
-    function viewBalance(address portfolio, IERC20 erc20) external view returns (int256);
-=======
->>>>>>> 2ec5fe15
 
     /// @notice Transfer ERC721 tokens from dSafe to another dSafe
     /// @param collection The address of the ERC721 token
