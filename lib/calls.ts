import type {BigNumberish, ContractTransaction} from "ethers";
import type {SignerWithAddress} from "@nomiclabs/hardhat-ethers/signers";
import type {
  Governance,
  HashNFT,
  DOS,
  IDOS,
  DSafeLogic,
  TransferAndCall2,
  IERC20,
  ISwapRouter,
  MockNFTOracle,
  TestERC20,
  TestNFT,
  WETH9,
} from "../typechain-types";

import {BigNumber, ethers} from "ethers";

import {
  IUniswapV3Pool__factory,
  IUniswapV3Factory__factory,
  DSafeLogic__factory,
} from "../typechain-types";
import {getEventsTx, getEventParams} from "./events";
import {toWeiUsdc} from "./numbers";
import {signOnTransferReceived2Call} from "./signers";

function cleanValue(v: unknown): unknown {
  if (v == null) throw new Error("Null");
  if (v instanceof ethers.BigNumber) return v.toBigInt();
  if (typeof v !== "object") return v;
  const x: Record<string, unknown> = {};
  Object.entries(v).forEach(([key, value]) => (x[key] = cleanValue(value)));
  return x;
}

export function cleanResult(r: ethers.utils.Result): Record<string, unknown> {
  const x: Record<string, unknown> = {};
  Object.entries(r)
    .slice(r.length)
    .forEach(([key, value]) => {
      if (value != null) {
        x[key] = cleanValue(value);
      }
    });
  return x;
}

export type Call = {
  to: string;
  callData: ethers.BytesLike;
  value: bigint;
};

// filters Obj by keys that are functions. E.g.
// OnlyFunctions<{x: number: foo: () => number}> -> {foo: () => number}
type OnlyFunctions<Obj> = string &
  keyof {
    [prop in keyof Obj]: Obj[prop] extends (...args: unknown[]) => unknown ? Obj[prop] : never;
  };

// changes the return type of Func to NewReturn. E.g.
// SetReturnType<(x: number) => number, string> -> (x: number) => string
type SetReturnType<Func extends (...args: unknown[]) => unknown, NewReturn> = (
  ...args: Parameters<Func>
) => NewReturn;

// returns an object with methods of Contract. Return value of each method is changed to Call.
// So instead of calling a method of the Contract it would return call parameters that can be sent
// to DOS.executeBatch([...]) or GovernanceProxy.execute(...)
type WrappedContract<Contract extends ethers.Contract> = {
  [key in OnlyFunctions<Contract["functions"]>]: SetReturnType<Contract[key], Call>;
};

export function makeCall<Contract extends ethers.Contract>(
  to: Contract,
  value?: BigNumberish,
): WrappedContract<Contract> {
  const funcKeys = Object.entries(to.functions).map(([key]) => key);

  /* eslint-disable -- embedded types for fromEntries are not expressive enough to express this */
  return Object.fromEntries(
    funcKeys.map(funcKey => [
      funcKey,
      (...args: unknown[]): Call => ({
        to: to.address,
        callData: to.interface.encodeFunctionData(funcKey, args),
        value: BigNumber.from(value ?? 0).toBigInt(),
      }),
    ]),
  ) as any;
  /* eslint-enable */
}

type WrappedContract2<Contract extends ethers.Contract> = {
  [key in OnlyFunctions<Contract["functions"]>]: [string, string];
};

export function getSelector<Contract extends ethers.Contract>(
  to: Contract,
): WrappedContract2<Contract> {
  const funcKeys = Object.entries(to.functions).map(([key]) => key);

  /* eslint-disable -- embedded types for fromEntries are not expressive enough to express this */
  return Object.fromEntries(
    funcKeys.map(funcKey => [
      funcKey,
      [to.address, to.interface.getSighash(to.interface.getFunction(funcKey))],
    ]),
  ) as any;
  /* eslint-enable */
}

export const hashCallWithoutValue = ({
  to,
  callData,
}: {
  to: string;
  callData: ethers.BytesLike;
}): string => {
  const typeHash = ethers.utils.keccak256(
    ethers.utils.toUtf8Bytes("CallWithoutValue(address to,bytes callData)"),
  );
  return ethers.utils.keccak256(
    ethers.utils.defaultAbiCoder.encode(
      ["bytes32", "address", "bytes32"],
      [typeHash, to, ethers.utils.keccak256(callData)],
    ),
  );
};

export const hashCallWithoutValueArray = (
  calls: {to: string; callData: ethers.BytesLike}[],
): string => {
  return ethers.utils.keccak256(ethers.utils.concat(calls.map(hashCallWithoutValue)));
};

export async function proposeAndExecute(
  governance: Governance,
  voteNFT: HashNFT,
  calls: Call[],
): Promise<ContractTransaction> {
  if (calls.some(({value}) => value != 0n)) throw new Error("Value cannot be positive");
  await voteNFT.mint(governance.address, hashCallWithoutValueArray(calls), "0x");
  return await governance.executeBatch(calls);
}

export const createDSafe = async (dos: IDOS, signer: ethers.Signer): Promise<DSafeLogic> => {
  const {dSafe} = await getEventParams(
    await dos.connect(signer).createDSafe(),
    dos,
    "DSafeCreated",
  );
  return DSafeLogic__factory.connect(dSafe as string, signer);
};

export const sortTransfers = (
  transfers: {token: string; amount: bigint}[],
): {token: string; amount: bigint}[] => {
  return transfers
    .sort((a, b) => {
      const diff = BigInt(a.token) - BigInt(b.token);
      return diff > 0 ? 1 : diff < 0 ? -1 : 0;
    })
    .map(({token, amount}) => ({token, amount: ethers.BigNumber.from(amount).toBigInt()}));
};

const updateTransfers = (
  transfers: {token: string; amount: bigint}[],
  weth: string,
  value: bigint,
) => {
  for (const tfer of transfers) {
    if (tfer.token == weth) {
      tfer.amount += value;
      return;
    }
  }
  transfers.push({token: weth, amount: value});
};

export const depositIntoSafe = async (
  transferAndCall2: TransferAndCall2,
  safe: DSafeLogic,
  transfers: {token: string; amount: bigint}[],
  value?: {weth: string; amount: bigint},
): Promise<ethers.ContractTransaction> => {
  if (value && value.amount > 0n) {
    updateTransfers(transfers, value.weth, value.amount);
    return await transferAndCall2.transferAndCall2WithValue(
      safe.address,
      value.weth,
      sortTransfers(transfers),
      "0x",
      {value: value.amount},
    );
  } else {
    return await transferAndCall2.transferAndCall2(safe.address, sortTransfers(transfers), "0x");
  }
};

export const depositIntoDos = async (
  transferAndCall2: TransferAndCall2,
  safe: DSafeLogic,
  transfers: {token: string; amount: bigint}[],
  value?: {weth: string; amount: bigint},
): Promise<ethers.ContractTransaction> => {
  if (value && value.amount > 0n) {
    updateTransfers(transfers, value.weth, value.amount);
    return await transferAndCall2.transferAndCall2WithValue(
      safe.address,
      value.weth,
      sortTransfers(transfers),
      "0x01",
      {value: value.amount},
    );
  } else {
    return await transferAndCall2.transferAndCall2(safe.address, sortTransfers(transfers), "0x01");
  }
};

export const depositIntoSafeAndCall = async (
  transferAndCall2: TransferAndCall2,
  safe: DSafeLogic,
  transfers: {token: string; amount: bigint}[],
  calls: Call[],
  nonce: number,
  value?: {weth: string; amount: bigint},
): Promise<ethers.ContractTransaction> => {
  if (value && value.amount > 0n) {
    updateTransfers(transfers, value.weth, value.amount);
  }
  const sortedTransfers = sortTransfers(transfers);
  const fromAddress = await transferAndCall2.signer.getAddress();
  const signedCall = {
    operator: fromAddress,
    from: fromAddress,
    transfers: sortedTransfers,
    calls,
  };

  const signedData = await signOnTransferReceived2Call(
    safe,
    signedCall,
    nonce,
    safe.signer as SignerWithAddress,
  );
  const data = `0x02${signedData.slice(2)}`;

  if (value && value.amount > 0n) {
    return await transferAndCall2.transferAndCall2WithValue(
      safe.address,
      value.weth,
      sortedTransfers,
      data,
      {value: value.amount},
    );
  } else {
    return await transferAndCall2.transferAndCall2(safe.address, sortedTransfers, data);
  }
};

type NonFungiblePositionManagerTypes = {
  // taken from node_modules/@uniswap/v3-periphery/contracts/interfaces/INonfungiblePositionManager.sol:MintParams
  mintParams: {
    token0: string;
    token1: string;
    fee: number;
    tickLower: number;
    tickUpper: number;
    amount0Desired: BigNumberish;
    amount1Desired: BigNumberish;
    amount0Min: BigNumberish;
    amount1Min: BigNumberish;
    recipient: string;
    deadline: BigNumberish;
  };
};

export const leverageLP = (
  dos: IDOS,
  token0: IERC20,
  token1: IERC20,
  nonFungiblePositionManager: ethers.Contract,
  mintParams: NonFungiblePositionManagerTypes["mintParams"],
  tokenId: number,
): Call[] => {
  if (BigInt(token0.address) >= BigInt(token1.address))
    throw new Error("Token0 must be smaller than token1");

  return [
    makeCall(token0).approve(nonFungiblePositionManager.address, ethers.constants.MaxUint256),
    makeCall(token1).approve(nonFungiblePositionManager.address, ethers.constants.MaxUint256),
    makeCall(nonFungiblePositionManager).setApprovalForAll(dos.address, true),
    makeCall(dos).withdrawERC20(token0.address, mintParams.amount0Desired),
    makeCall(dos).withdrawERC20(token1.address, mintParams.amount1Desired),
    makeCall(nonFungiblePositionManager).mint(mintParams),
    makeCall(dos).depositERC721(nonFungiblePositionManager.address, tokenId),
    makeCall(dos).depositFull([token0.address, token1.address]),
  ];
};

export const leverageLP2 = async (
  dSafe: DSafeLogic,
  dos: IDOS,
  nonFungiblePositionManager: ethers.Contract,
  {token0, token1, fee}: {token0: IERC20; token1: IERC20; fee: number},
  lowerPrice: number,
  upperPrice: number,
  amount0Desired: bigint,
  amount1Desired: bigint,
  recipient: string,
): Promise<Call[]> => {
  if (BigInt(token0.address) >= BigInt(token1.address))
    throw new Error("Token0 must be smaller than token1");

  const pool = {
    token0: token0.address,
    token1: token1.address,
    fee,
  };
  /* eslint-disable @typescript-eslint/no-unsafe-call */
  const factoryAddress = (await nonFungiblePositionManager.factory()) as string;
  /* eslint-enable @typescript-eslint/no-unsafe-call */

  const uniswapV3Factory = IUniswapV3Factory__factory.connect(
    factoryAddress,
    nonFungiblePositionManager.signer,
  );
  const poolAddress = await uniswapV3Factory.getPool(pool.token0, pool.token1, pool.fee);
  const uniswapV3Pool = IUniswapV3Pool__factory.connect(
    poolAddress,
    nonFungiblePositionManager.signer,
  );
  const tickSpacing = await uniswapV3Pool.tickSpacing();

  const mintParams = computeMintParams(
    lowerPrice,
    upperPrice,
    pool,
    amount0Desired,
    amount1Desired,
    recipient,
    tickSpacing,
  );

  return [
    makeCall(token0).approve(nonFungiblePositionManager.address, ethers.constants.MaxUint256), // tODO: remove
    makeCall(token1).approve(nonFungiblePositionManager.address, ethers.constants.MaxUint256),
    //    makeCall(nonFungiblePositionManager).setApprovalForAll(dos.address, true),
    makeCall(dos).withdrawERC20(token0.address, mintParams.amount0Desired),
    makeCall(dos).withdrawERC20(token1.address, mintParams.amount1Desired),
    makeCall(dSafe).forwardNFTs(true),
    makeCall(nonFungiblePositionManager).mint(mintParams),
    makeCall(dos).depositFull([token0.address, token1.address]),
  ];
};

export const leveragePos = (
  dSafe: DSafeLogic,
  dos: IDOS,
  tokenIn: IERC20,
  tokenOut: IERC20,
  fee: number,
  swapRouter: ISwapRouter,
  amount: bigint,
): Call[] => {
  const exactInputSingleParams: ISwapRouter.ExactInputSingleParamsStruct = {
    tokenIn: tokenIn.address,
    tokenOut: tokenOut.address,
    fee,
    recipient: dSafe.address,
    deadline: ethers.constants.MaxUint256,
    amountIn: amount,
    amountOutMinimum: 0,
    sqrtPriceLimitX96: 0,
  };

  return [
    makeCall(dos).withdrawERC20(tokenIn.address, amount),
    makeCall(tokenIn).approve(swapRouter.address, ethers.constants.MaxUint256),
    makeCall(swapRouter).exactInputSingle(exactInputSingleParams),
    makeCall(dos).depositFull([tokenIn.address, tokenOut.address]),
  ];
};

export const computeMintParams = (
  lowerPrice: number,
  upperPrice: number,
  pool: {token0: string; token1: string; fee: number},
  amount0Desired: bigint,
  amount1Desired: bigint,
  recipient: string,
  tickSpacing: number,
): NonFungiblePositionManagerTypes["mintParams"] => {
  const tickBase = 1.0001;
  const tickLower =
    Math.floor(Math.log(lowerPrice) / Math.log(tickBase) / tickSpacing) * tickSpacing;
  const tickUpper =
    Math.floor(Math.log(upperPrice) / Math.log(tickBase) / tickSpacing) * tickSpacing;
  return {
    ...pool,
    tickLower,
    tickUpper,
    amount0Desired,
    amount1Desired,
    amount0Min: 0,
    amount1Min: 0,
    recipient,
    deadline: ethers.constants.MaxUint256,
  };
};

export const provideLiquidity = async (
  nonFungiblePositionManager: ethers.Contract,
  lowerPrice: number,
  upperPrice: number,
  pool: {token0: string; token1: string; fee: number},
  amount0Desired: bigint,
  amount1Desired: bigint,
  recipient: string,
): Promise<{
  tokenId: bigint;
  liquidity: bigint;
  amount0: bigint;
  amount1: bigint;
}> => {
  /* eslint-disable @typescript-eslint/no-unsafe-call */
  const factoryAddress = (await nonFungiblePositionManager.factory()) as string;
  /* eslint-enable @typescript-eslint/no-unsafe-call */
  const uniswapV3Factory = IUniswapV3Factory__factory.connect(
    factoryAddress,
    nonFungiblePositionManager.signer,
  );
  const poolAddress = await uniswapV3Factory.getPool(pool.token0, pool.token1, pool.fee);
  const uniswapV3Pool = IUniswapV3Pool__factory.connect(
    poolAddress,
    nonFungiblePositionManager.signer,
  );
  const tickSpacing = await uniswapV3Pool.tickSpacing();
  /* eslint-disable */
  const {IncreaseLiquidity} = await getEventsTx(
    await nonFungiblePositionManager.mint(
      computeMintParams(
        lowerPrice,
        upperPrice,
        pool,
        amount0Desired,
        amount1Desired,
        recipient,
        tickSpacing,
      ),
    ),
    nonFungiblePositionManager,
  );
  return IncreaseLiquidity as any;
  /* eslint-enable */
};

export async function depositERC20(
  dos: IDOS,
  dSafe: DSafeLogic,
  erc20: TestERC20 | WETH9,
  amount: number | bigint,
): Promise<void> {
  await erc20.mint(dSafe.address, amount);

  const depositTx = await dSafe.executeBatch([makeCall(dos).depositERC20(erc20.address, amount)]);
  await depositTx.wait();
}

export async function depositERC721(
  dos: IDOS,
  dSafe: DSafeLogic,
  nft: TestNFT,
  priceOracle: MockNFTOracle,
  price: number,
): Promise<BigNumber> {
  const mintTx = await nft.mint(dSafe.address);
  const mintEventArgs = await getEventParams(mintTx, nft, "Mint");
  const tokenId = mintEventArgs[0] as BigNumber;
  await priceOracle.setPrice(tokenId, toWeiUsdc(price));
  const depositERC721Tx = await dSafe.executeBatch([
    makeCall(nft).approve(dos.address, tokenId),
    makeCall(dos).depositERC721(nft.address, tokenId),
  ]);
  await depositERC721Tx.wait();
  return tokenId;
}

// special case of depositERC721 function above.
// Used only in one test to show that this scenario is supported.
// In depositERC721 the NFT is minted to the dSafe and transferred from the dSafe to DOS.
// In depositUserNft, nft is minted to the user and transferred from the user to DOS
export async function depositUserNft(
  dos: IDOS,
  dSafe: DSafeLogic,
  nft: TestNFT,
  priceOracle: MockNFTOracle,
  price: number,
): Promise<BigNumber> {
  const user = dSafe.signer;
  const mintTx = await nft.mint(await user.getAddress());
  const mintEventArgs = await getEventParams(mintTx, nft, "Mint");
  const tokenId = mintEventArgs[0] as BigNumber;
  await priceOracle.setPrice(tokenId, toWeiUsdc(price));
  await (await nft.connect(user).approve(dos.address, tokenId)).wait();
  const depositERC721Tx = await dSafe.executeBatch([
    makeCall(dos).depositERC721(nft.address, tokenId),
  ]);
  await depositERC721Tx.wait();
  return tokenId;
}

export async function transfer(
  dos: IDOS,
  from: DSafeLogic,
  to: DSafeLogic,
  ...value: [erc20: string, amount: BigNumberish] | [nft: TestNFT, tokenId: BigNumberish]
): Promise<ContractTransaction> {
  if (typeof value[0] == "string") {
    // transfer erc20
    const [erc20, amount] = value;
    return await from.executeBatch([makeCall(dos).transferERC20(erc20, to.address, amount)]);
  } else {
    // transfer NFT
    const [nft, tokenId] = value;
    return await from.executeBatch([
      makeCall(dos).transferERC721(nft.address, tokenId, to.address),
    ]);
  }
}

/*
export async function approveErc20(
  dos: IDOS,
  owner: DSafeLogic,
  spender: DSafeLogic,
  erc20: string,
  amount: BigNumberish,
): Promise<ContractTransaction> {
  return await owner.executeBatch([makeCall(dos).approveERC20(erc20, spender.address, amount)]);
}

export async function approveERC721(
  dos: IDOS,
  owner: DSafeLogic,
  spender: DSafeLogic,
  nft: string,
  tokenId: BigNumber,
): Promise<ContractTransaction> {
  return await owner.executeBatch([makeCall(dos).approveERC721(nft, spender.address, tokenId)]);
}
*/

export async function transferFromErc20(
  dos: IDOS,
  spender: DSafeLogic,
  owner: DSafeLogic,
  to: DSafeLogic,
  erc20: string,
  amount: BigNumberish,
): Promise<ContractTransaction> {
  return await spender.executeBatch([
    makeCall(dos).transferFromERC20(erc20, owner.address, to.address, amount),
  ]);
}

export async function transferFromERC721(
  dos: IDOS,
  spender: DSafeLogic,
  owner: DSafeLogic,
  to: DSafeLogic,
  nft: string,
  tokenId: BigNumber,
): Promise<ContractTransaction> {
  return await spender.executeBatch([
    makeCall(dos).transferFromERC721(nft, owner.address, to.address, tokenId),
  ]);
}

export async function getMaximumWithdrawableOfERC20(dos: DOS, erc20: string): Promise<BigNumber> {
  const {fractionalReserveLeverage: leverage} = await dos.config();
  const {idx: erc20Idx} = await dos.infoIdx(erc20);
  const erc20Info = await dos.erc20Infos(erc20Idx);
  const {tokens} = erc20Info.collateral;
  const {tokens: totalDebt} = erc20Info.debt;
  const minReserveAmount = tokens.div(leverage.add(1));
  const borrowable = tokens.sub(minReserveAmount);
  const remainingERC20ToBorrow = borrowable.add(totalDebt);
  return remainingERC20ToBorrow;
}

<<<<<<< HEAD
export async function upgradeDSafeImplementation(
  dos: IDOS,
  dSafe: DSafeLogic,
  version: string,
): Promise<void> {
  const upgradeTx = await dSafe.executeBatch([makeCall(dos).upgradeDSafeImplementation(version)]);
  await upgradeTx.wait();
=======
export async function proposeTransferDSafeOwnership(
  dos: IDOS,
  dSafe: DSafeLogic,
  newOwner: string,
): Promise<ContractTransaction> {
  return await dSafe.executeBatch([makeCall(dos).proposeTransferDSafeOwnership(newOwner)]);
>>>>>>> 6d5cdf30
}<|MERGE_RESOLUTION|>--- conflicted
+++ resolved
@@ -592,7 +592,6 @@
   return remainingERC20ToBorrow;
 }
 
-<<<<<<< HEAD
 export async function upgradeDSafeImplementation(
   dos: IDOS,
   dSafe: DSafeLogic,
@@ -600,12 +599,12 @@
 ): Promise<void> {
   const upgradeTx = await dSafe.executeBatch([makeCall(dos).upgradeDSafeImplementation(version)]);
   await upgradeTx.wait();
-=======
+}
+
 export async function proposeTransferDSafeOwnership(
   dos: IDOS,
   dSafe: DSafeLogic,
   newOwner: string,
 ): Promise<ContractTransaction> {
   return await dSafe.executeBatch([makeCall(dos).proposeTransferDSafeOwnership(newOwner)]);
->>>>>>> 6d5cdf30
 }