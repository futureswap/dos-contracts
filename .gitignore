--- conflicted
+++ resolved
@@ -8,7 +8,6 @@
 cache
 artifacts
 
-<<<<<<< HEAD
 # Subgraph
 ./path/to/subgraph/generated
 ./path/to/subgraph/build
@@ -18,7 +17,7 @@
 data
 path
 yarn-error.log
-=======
+
 # Compiler files
 cache/
 out/
@@ -29,5 +28,4 @@
 /broadcast/**/dry-run/
 
 # Dotenv file
-.env
->>>>>>> 3a44e3fe
+.env